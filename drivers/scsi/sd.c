/*
 *      sd.c Copyright (C) 1992 Drew Eckhardt
 *           Copyright (C) 1993, 1994, 1995, 1999 Eric Youngdale
 *
 *      Linux scsi disk driver
 *              Initial versions: Drew Eckhardt
 *              Subsequent revisions: Eric Youngdale
 *	Modification history:
 *       - Drew Eckhardt <drew@colorado.edu> original
 *       - Eric Youngdale <eric@andante.org> add scatter-gather, multiple 
 *         outstanding request, and other enhancements.
 *         Support loadable low-level scsi drivers.
 *       - Jirka Hanika <geo@ff.cuni.cz> support more scsi disks using 
 *         eight major numbers.
 *       - Richard Gooch <rgooch@atnf.csiro.au> support devfs.
 *	 - Torben Mathiasen <tmm@image.dk> Resource allocation fixes in 
 *	   sd_init and cleanups.
 *	 - Alex Davis <letmein@erols.com> Fix problem where partition info
 *	   not being read in sd_open. Fix problem where removable media 
 *	   could be ejected after sd_open.
 *	 - Douglas Gilbert <dgilbert@interlog.com> cleanup for lk 2.5.x
 *	 - Badari Pulavarty <pbadari@us.ibm.com>, Matthew Wilcox 
 *	   <willy@debian.org>, Kurt Garloff <garloff@suse.de>: 
 *	   Support 32k/1M disks.
 *
 *	Logging policy (needs CONFIG_SCSI_LOGGING defined):
 *	 - setting up transfer: SCSI_LOG_HLQUEUE levels 1 and 2
 *	 - end of transfer (bh + scsi_lib): SCSI_LOG_HLCOMPLETE level 1
 *	 - entering sd_ioctl: SCSI_LOG_IOCTL level 1
 *	 - entering other commands: SCSI_LOG_HLQUEUE level 3
 *	Note: when the logging level is set by the user, it must be greater
 *	than the level indicated above to trigger output.	
 */

#include <linux/module.h>
#include <linux/fs.h>
#include <linux/kernel.h>
#include <linux/mm.h>
#include <linux/bio.h>
#include <linux/genhd.h>
#include <linux/hdreg.h>
#include <linux/errno.h>
#include <linux/idr.h>
#include <linux/interrupt.h>
#include <linux/init.h>
#include <linux/blkdev.h>
#include <linux/blkpg.h>
#include <linux/delay.h>
#include <linux/mutex.h>
#include <linux/string_helpers.h>
#include <linux/async.h>
#include <linux/slab.h>
#include <asm/uaccess.h>
#include <asm/unaligned.h>

#include <scsi/scsi.h>
#include <scsi/scsi_cmnd.h>
#include <scsi/scsi_dbg.h>
#include <scsi/scsi_device.h>
#include <scsi/scsi_driver.h>
#include <scsi/scsi_eh.h>
#include <scsi/scsi_host.h>
#include <scsi/scsi_ioctl.h>
#include <scsi/scsicam.h>

#include "sd.h"
#include "scsi_logging.h"

MODULE_AUTHOR("Eric Youngdale");
MODULE_DESCRIPTION("SCSI disk (sd) driver");
MODULE_LICENSE("GPL");

MODULE_ALIAS_BLOCKDEV_MAJOR(SCSI_DISK0_MAJOR);
MODULE_ALIAS_BLOCKDEV_MAJOR(SCSI_DISK1_MAJOR);
MODULE_ALIAS_BLOCKDEV_MAJOR(SCSI_DISK2_MAJOR);
MODULE_ALIAS_BLOCKDEV_MAJOR(SCSI_DISK3_MAJOR);
MODULE_ALIAS_BLOCKDEV_MAJOR(SCSI_DISK4_MAJOR);
MODULE_ALIAS_BLOCKDEV_MAJOR(SCSI_DISK5_MAJOR);
MODULE_ALIAS_BLOCKDEV_MAJOR(SCSI_DISK6_MAJOR);
MODULE_ALIAS_BLOCKDEV_MAJOR(SCSI_DISK7_MAJOR);
MODULE_ALIAS_BLOCKDEV_MAJOR(SCSI_DISK8_MAJOR);
MODULE_ALIAS_BLOCKDEV_MAJOR(SCSI_DISK9_MAJOR);
MODULE_ALIAS_BLOCKDEV_MAJOR(SCSI_DISK10_MAJOR);
MODULE_ALIAS_BLOCKDEV_MAJOR(SCSI_DISK11_MAJOR);
MODULE_ALIAS_BLOCKDEV_MAJOR(SCSI_DISK12_MAJOR);
MODULE_ALIAS_BLOCKDEV_MAJOR(SCSI_DISK13_MAJOR);
MODULE_ALIAS_BLOCKDEV_MAJOR(SCSI_DISK14_MAJOR);
MODULE_ALIAS_BLOCKDEV_MAJOR(SCSI_DISK15_MAJOR);
MODULE_ALIAS_SCSI_DEVICE(TYPE_DISK);
MODULE_ALIAS_SCSI_DEVICE(TYPE_MOD);
MODULE_ALIAS_SCSI_DEVICE(TYPE_RBC);

#if !defined(CONFIG_DEBUG_BLOCK_EXT_DEVT)
#define SD_MINORS	16
#else
#define SD_MINORS	0
#endif

static int  sd_revalidate_disk(struct gendisk *);
static void sd_unlock_native_capacity(struct gendisk *disk);
static int  sd_probe(struct device *);
static int  sd_remove(struct device *);
static void sd_shutdown(struct device *);
static int sd_suspend(struct device *, pm_message_t state);
static int sd_resume(struct device *);
static void sd_rescan(struct device *);
static int sd_done(struct scsi_cmnd *);
static void sd_read_capacity(struct scsi_disk *sdkp, unsigned char *buffer);
static void scsi_disk_release(struct device *cdev);
static void sd_print_sense_hdr(struct scsi_disk *, struct scsi_sense_hdr *);
static void sd_print_result(struct scsi_disk *, int);

static DEFINE_SPINLOCK(sd_index_lock);
static DEFINE_IDA(sd_index_ida);

/* This semaphore is used to mediate the 0->1 reference get in the
 * face of object destruction (i.e. we can't allow a get on an
 * object after last put) */
static DEFINE_MUTEX(sd_ref_mutex);

static struct kmem_cache *sd_cdb_cache;
static mempool_t *sd_cdb_pool;

static const char *sd_cache_types[] = {
	"write through", "none", "write back",
	"write back, no read (daft)"
};

static ssize_t
sd_store_cache_type(struct device *dev, struct device_attribute *attr,
		    const char *buf, size_t count)
{
	int i, ct = -1, rcd, wce, sp;
	struct scsi_disk *sdkp = to_scsi_disk(dev);
	struct scsi_device *sdp = sdkp->device;
	char buffer[64];
	char *buffer_data;
	struct scsi_mode_data data;
	struct scsi_sense_hdr sshdr;
	int len;

	if (sdp->type != TYPE_DISK)
		/* no cache control on RBC devices; theoretically they
		 * can do it, but there's probably so many exceptions
		 * it's not worth the risk */
		return -EINVAL;

	for (i = 0; i < ARRAY_SIZE(sd_cache_types); i++) {
		len = strlen(sd_cache_types[i]);
		if (strncmp(sd_cache_types[i], buf, len) == 0 &&
		    buf[len] == '\n') {
			ct = i;
			break;
		}
	}
	if (ct < 0)
		return -EINVAL;
	rcd = ct & 0x01 ? 1 : 0;
	wce = ct & 0x02 ? 1 : 0;
	if (scsi_mode_sense(sdp, 0x08, 8, buffer, sizeof(buffer), SD_TIMEOUT,
			    SD_MAX_RETRIES, &data, NULL))
		return -EINVAL;
	len = min_t(size_t, sizeof(buffer), data.length - data.header_length -
		  data.block_descriptor_length);
	buffer_data = buffer + data.header_length +
		data.block_descriptor_length;
	buffer_data[2] &= ~0x05;
	buffer_data[2] |= wce << 2 | rcd;
	sp = buffer_data[0] & 0x80 ? 1 : 0;

	if (scsi_mode_select(sdp, 1, sp, 8, buffer_data, len, SD_TIMEOUT,
			     SD_MAX_RETRIES, &data, &sshdr)) {
		if (scsi_sense_valid(&sshdr))
			sd_print_sense_hdr(sdkp, &sshdr);
		return -EINVAL;
	}
	revalidate_disk(sdkp->disk);
	return count;
}

static ssize_t
sd_store_manage_start_stop(struct device *dev, struct device_attribute *attr,
			   const char *buf, size_t count)
{
	struct scsi_disk *sdkp = to_scsi_disk(dev);
	struct scsi_device *sdp = sdkp->device;

	if (!capable(CAP_SYS_ADMIN))
		return -EACCES;

	sdp->manage_start_stop = simple_strtoul(buf, NULL, 10);

	return count;
}

static ssize_t
sd_store_allow_restart(struct device *dev, struct device_attribute *attr,
		       const char *buf, size_t count)
{
	struct scsi_disk *sdkp = to_scsi_disk(dev);
	struct scsi_device *sdp = sdkp->device;

	if (!capable(CAP_SYS_ADMIN))
		return -EACCES;

	if (sdp->type != TYPE_DISK)
		return -EINVAL;

	sdp->allow_restart = simple_strtoul(buf, NULL, 10);

	return count;
}

static ssize_t
sd_show_cache_type(struct device *dev, struct device_attribute *attr,
		   char *buf)
{
	struct scsi_disk *sdkp = to_scsi_disk(dev);
	int ct = sdkp->RCD + 2*sdkp->WCE;

	return snprintf(buf, 40, "%s\n", sd_cache_types[ct]);
}

static ssize_t
sd_show_fua(struct device *dev, struct device_attribute *attr, char *buf)
{
	struct scsi_disk *sdkp = to_scsi_disk(dev);

	return snprintf(buf, 20, "%u\n", sdkp->DPOFUA);
}

static ssize_t
sd_show_manage_start_stop(struct device *dev, struct device_attribute *attr,
			  char *buf)
{
	struct scsi_disk *sdkp = to_scsi_disk(dev);
	struct scsi_device *sdp = sdkp->device;

	return snprintf(buf, 20, "%u\n", sdp->manage_start_stop);
}

static ssize_t
sd_show_allow_restart(struct device *dev, struct device_attribute *attr,
		      char *buf)
{
	struct scsi_disk *sdkp = to_scsi_disk(dev);

	return snprintf(buf, 40, "%d\n", sdkp->device->allow_restart);
}

static ssize_t
sd_show_protection_type(struct device *dev, struct device_attribute *attr,
			char *buf)
{
	struct scsi_disk *sdkp = to_scsi_disk(dev);

	return snprintf(buf, 20, "%u\n", sdkp->protection_type);
}

static ssize_t
sd_show_protection_mode(struct device *dev, struct device_attribute *attr,
			char *buf)
{
	struct scsi_disk *sdkp = to_scsi_disk(dev);
	struct scsi_device *sdp = sdkp->device;
	unsigned int dif, dix;

	dif = scsi_host_dif_capable(sdp->host, sdkp->protection_type);
	dix = scsi_host_dix_capable(sdp->host, sdkp->protection_type);

	if (!dix && scsi_host_dix_capable(sdp->host, SD_DIF_TYPE0_PROTECTION)) {
		dif = 0;
		dix = 1;
	}

	if (!dif && !dix)
		return snprintf(buf, 20, "none\n");

	return snprintf(buf, 20, "%s%u\n", dix ? "dix" : "dif", dif);
}

static ssize_t
sd_show_app_tag_own(struct device *dev, struct device_attribute *attr,
		    char *buf)
{
	struct scsi_disk *sdkp = to_scsi_disk(dev);

	return snprintf(buf, 20, "%u\n", sdkp->ATO);
}

static ssize_t
sd_show_thin_provisioning(struct device *dev, struct device_attribute *attr,
			  char *buf)
{
	struct scsi_disk *sdkp = to_scsi_disk(dev);

	return snprintf(buf, 20, "%u\n", sdkp->thin_provisioning);
}

static struct device_attribute sd_disk_attrs[] = {
	__ATTR(cache_type, S_IRUGO|S_IWUSR, sd_show_cache_type,
	       sd_store_cache_type),
	__ATTR(FUA, S_IRUGO, sd_show_fua, NULL),
	__ATTR(allow_restart, S_IRUGO|S_IWUSR, sd_show_allow_restart,
	       sd_store_allow_restart),
	__ATTR(manage_start_stop, S_IRUGO|S_IWUSR, sd_show_manage_start_stop,
	       sd_store_manage_start_stop),
	__ATTR(protection_type, S_IRUGO, sd_show_protection_type, NULL),
	__ATTR(protection_mode, S_IRUGO, sd_show_protection_mode, NULL),
	__ATTR(app_tag_own, S_IRUGO, sd_show_app_tag_own, NULL),
	__ATTR(thin_provisioning, S_IRUGO, sd_show_thin_provisioning, NULL),
	__ATTR_NULL,
};

static struct class sd_disk_class = {
	.name		= "scsi_disk",
	.owner		= THIS_MODULE,
	.dev_release	= scsi_disk_release,
	.dev_attrs	= sd_disk_attrs,
};

static struct scsi_driver sd_template = {
	.owner			= THIS_MODULE,
	.gendrv = {
		.name		= "sd",
		.probe		= sd_probe,
		.remove		= sd_remove,
		.suspend	= sd_suspend,
		.resume		= sd_resume,
		.shutdown	= sd_shutdown,
	},
	.rescan			= sd_rescan,
	.done			= sd_done,
};

/*
 * Device no to disk mapping:
 * 
 *       major         disc2     disc  p1
 *   |............|.............|....|....| <- dev_t
 *    31        20 19          8 7  4 3  0
 * 
 * Inside a major, we have 16k disks, however mapped non-
 * contiguously. The first 16 disks are for major0, the next
 * ones with major1, ... Disk 256 is for major0 again, disk 272 
 * for major1, ... 
 * As we stay compatible with our numbering scheme, we can reuse 
 * the well-know SCSI majors 8, 65--71, 136--143.
 */
static int sd_major(int major_idx)
{
	switch (major_idx) {
	case 0:
		return SCSI_DISK0_MAJOR;
	case 1 ... 7:
		return SCSI_DISK1_MAJOR + major_idx - 1;
	case 8 ... 15:
		return SCSI_DISK8_MAJOR + major_idx - 8;
	default:
		BUG();
		return 0;	/* shut up gcc */
	}
}

static struct scsi_disk *__scsi_disk_get(struct gendisk *disk)
{
	struct scsi_disk *sdkp = NULL;

	if (disk->private_data) {
		sdkp = scsi_disk(disk);
		if (scsi_device_get(sdkp->device) == 0)
			get_device(&sdkp->dev);
		else
			sdkp = NULL;
	}
	return sdkp;
}

static struct scsi_disk *scsi_disk_get(struct gendisk *disk)
{
	struct scsi_disk *sdkp;

	mutex_lock(&sd_ref_mutex);
	sdkp = __scsi_disk_get(disk);
	mutex_unlock(&sd_ref_mutex);
	return sdkp;
}

static struct scsi_disk *scsi_disk_get_from_dev(struct device *dev)
{
	struct scsi_disk *sdkp;

	mutex_lock(&sd_ref_mutex);
	sdkp = dev_get_drvdata(dev);
	if (sdkp)
		sdkp = __scsi_disk_get(sdkp->disk);
	mutex_unlock(&sd_ref_mutex);
	return sdkp;
}

static void scsi_disk_put(struct scsi_disk *sdkp)
{
	struct scsi_device *sdev = sdkp->device;

	mutex_lock(&sd_ref_mutex);
	put_device(&sdkp->dev);
	scsi_device_put(sdev);
	mutex_unlock(&sd_ref_mutex);
}

static void sd_prot_op(struct scsi_cmnd *scmd, unsigned int dif)
{
	unsigned int prot_op = SCSI_PROT_NORMAL;
	unsigned int dix = scsi_prot_sg_count(scmd);

	if (scmd->sc_data_direction == DMA_FROM_DEVICE) {
		if (dif && dix)
			prot_op = SCSI_PROT_READ_PASS;
		else if (dif && !dix)
			prot_op = SCSI_PROT_READ_STRIP;
		else if (!dif && dix)
			prot_op = SCSI_PROT_READ_INSERT;
	} else {
		if (dif && dix)
			prot_op = SCSI_PROT_WRITE_PASS;
		else if (dif && !dix)
			prot_op = SCSI_PROT_WRITE_INSERT;
		else if (!dif && dix)
			prot_op = SCSI_PROT_WRITE_STRIP;
	}

	scsi_set_prot_op(scmd, prot_op);
	scsi_set_prot_type(scmd, dif);
}

/**
 * scsi_setup_discard_cmnd - unmap blocks on thinly provisioned device
 * @sdp: scsi device to operate one
 * @rq: Request to prepare
 *
 * Will issue either UNMAP or WRITE SAME(16) depending on preference
 * indicated by target device.
 **/
static int scsi_setup_discard_cmnd(struct scsi_device *sdp, struct request *rq)
{
	struct scsi_disk *sdkp = scsi_disk(rq->rq_disk);
	struct bio *bio = rq->bio;
	sector_t sector = bio->bi_sector;
	unsigned int nr_sectors = bio_sectors(bio);
	unsigned int len;
	int ret;
	struct page *page;

	if (sdkp->device->sector_size == 4096) {
		sector >>= 3;
		nr_sectors >>= 3;
	}

	rq->timeout = SD_TIMEOUT;

	memset(rq->cmd, 0, rq->cmd_len);

	page = alloc_page(GFP_ATOMIC | __GFP_ZERO);
	if (!page)
		return BLKPREP_DEFER;

	if (sdkp->unmap) {
		char *buf = page_address(page);

		rq->cmd_len = 10;
		rq->cmd[0] = UNMAP;
		rq->cmd[8] = 24;

		put_unaligned_be16(6 + 16, &buf[0]);
		put_unaligned_be16(16, &buf[2]);
		put_unaligned_be64(sector, &buf[8]);
		put_unaligned_be32(nr_sectors, &buf[16]);

		len = 24;
	} else {
		rq->cmd_len = 16;
		rq->cmd[0] = WRITE_SAME_16;
		rq->cmd[1] = 0x8; /* UNMAP */
		put_unaligned_be64(sector, &rq->cmd[2]);
		put_unaligned_be32(nr_sectors, &rq->cmd[10]);

		len = sdkp->device->sector_size;
	}

	blk_add_request_payload(rq, page, len);
	ret = scsi_setup_blk_pc_cmnd(sdp, rq);
	rq->buffer = page_address(page);
	if (ret != BLKPREP_OK) {
		__free_page(page);
		rq->buffer = NULL;
	}
	return ret;
}

static int scsi_setup_flush_cmnd(struct scsi_device *sdp, struct request *rq)
{
	rq->timeout = SD_FLUSH_TIMEOUT;
	rq->retries = SD_MAX_RETRIES;
	rq->cmd[0] = SYNCHRONIZE_CACHE;
	rq->cmd_len = 10;

	return scsi_setup_blk_pc_cmnd(sdp, rq);
}

static void sd_unprep_fn(struct request_queue *q, struct request *rq)
{
	if (rq->cmd_flags & REQ_DISCARD) {
		free_page((unsigned long)rq->buffer);
		rq->buffer = NULL;
	}
}

/**
 *	sd_init_command - build a scsi (read or write) command from
 *	information in the request structure.
 *	@SCpnt: pointer to mid-level's per scsi command structure that
 *	contains request and into which the scsi command is written
 *
 *	Returns 1 if successful and 0 if error (or cannot be done now).
 **/
static int sd_prep_fn(struct request_queue *q, struct request *rq)
{
	struct scsi_cmnd *SCpnt;
	struct scsi_device *sdp = q->queuedata;
	struct gendisk *disk = rq->rq_disk;
	struct scsi_disk *sdkp;
	sector_t block = blk_rq_pos(rq);
	sector_t threshold;
	unsigned int this_count = blk_rq_sectors(rq);
	int ret, host_dif;
	unsigned char protect;

	/*
	 * Discard request come in as REQ_TYPE_FS but we turn them into
	 * block PC requests to make life easier.
	 */
	if (rq->cmd_flags & REQ_DISCARD) {
		ret = scsi_setup_discard_cmnd(sdp, rq);
		goto out;
	} else if (rq->cmd_flags & REQ_FLUSH) {
		ret = scsi_setup_flush_cmnd(sdp, rq);
		goto out;
	} else if (rq->cmd_type == REQ_TYPE_BLOCK_PC) {
		ret = scsi_setup_blk_pc_cmnd(sdp, rq);
		goto out;
	} else if (rq->cmd_type != REQ_TYPE_FS) {
		ret = BLKPREP_KILL;
		goto out;
	}
	ret = scsi_setup_fs_cmnd(sdp, rq);
	if (ret != BLKPREP_OK)
		goto out;
	SCpnt = rq->special;
	sdkp = scsi_disk(disk);

	/* from here on until we're complete, any goto out
	 * is used for a killable error condition */
	ret = BLKPREP_KILL;

	SCSI_LOG_HLQUEUE(1, scmd_printk(KERN_INFO, SCpnt,
					"sd_init_command: block=%llu, "
					"count=%d\n",
					(unsigned long long)block,
					this_count));

	if (!sdp || !scsi_device_online(sdp) ||
	    block + blk_rq_sectors(rq) > get_capacity(disk)) {
		SCSI_LOG_HLQUEUE(2, scmd_printk(KERN_INFO, SCpnt,
						"Finishing %u sectors\n",
						blk_rq_sectors(rq)));
		SCSI_LOG_HLQUEUE(2, scmd_printk(KERN_INFO, SCpnt,
						"Retry with 0x%p\n", SCpnt));
		goto out;
	}

	if (sdp->changed) {
		/*
		 * quietly refuse to do anything to a changed disc until 
		 * the changed bit has been reset
		 */
		/* printk("SCSI disk has been changed or is not present. Prohibiting further I/O.\n"); */
		goto out;
	}

	/*
	 * Some SD card readers can't handle multi-sector accesses which touch
	 * the last one or two hardware sectors.  Split accesses as needed.
	 */
	threshold = get_capacity(disk) - SD_LAST_BUGGY_SECTORS *
		(sdp->sector_size / 512);

	if (unlikely(sdp->last_sector_bug && block + this_count > threshold)) {
		if (block < threshold) {
			/* Access up to the threshold but not beyond */
			this_count = threshold - block;
		} else {
			/* Access only a single hardware sector */
			this_count = sdp->sector_size / 512;
		}
	}

	SCSI_LOG_HLQUEUE(2, scmd_printk(KERN_INFO, SCpnt, "block=%llu\n",
					(unsigned long long)block));

	/*
	 * If we have a 1K hardware sectorsize, prevent access to single
	 * 512 byte sectors.  In theory we could handle this - in fact
	 * the scsi cdrom driver must be able to handle this because
	 * we typically use 1K blocksizes, and cdroms typically have
	 * 2K hardware sectorsizes.  Of course, things are simpler
	 * with the cdrom, since it is read-only.  For performance
	 * reasons, the filesystems should be able to handle this
	 * and not force the scsi disk driver to use bounce buffers
	 * for this.
	 */
	if (sdp->sector_size == 1024) {
		if ((block & 1) || (blk_rq_sectors(rq) & 1)) {
			scmd_printk(KERN_ERR, SCpnt,
				    "Bad block number requested\n");
			goto out;
		} else {
			block = block >> 1;
			this_count = this_count >> 1;
		}
	}
	if (sdp->sector_size == 2048) {
		if ((block & 3) || (blk_rq_sectors(rq) & 3)) {
			scmd_printk(KERN_ERR, SCpnt,
				    "Bad block number requested\n");
			goto out;
		} else {
			block = block >> 2;
			this_count = this_count >> 2;
		}
	}
	if (sdp->sector_size == 4096) {
		if ((block & 7) || (blk_rq_sectors(rq) & 7)) {
			scmd_printk(KERN_ERR, SCpnt,
				    "Bad block number requested\n");
			goto out;
		} else {
			block = block >> 3;
			this_count = this_count >> 3;
		}
	}
	if (rq_data_dir(rq) == WRITE) {
		if (!sdp->writeable) {
			goto out;
		}
		SCpnt->cmnd[0] = WRITE_6;
		SCpnt->sc_data_direction = DMA_TO_DEVICE;

		if (blk_integrity_rq(rq) &&
		    sd_dif_prepare(rq, block, sdp->sector_size) == -EIO)
			goto out;

	} else if (rq_data_dir(rq) == READ) {
		SCpnt->cmnd[0] = READ_6;
		SCpnt->sc_data_direction = DMA_FROM_DEVICE;
	} else {
		scmd_printk(KERN_ERR, SCpnt, "Unknown command %x\n", rq->cmd_flags);
		goto out;
	}

	SCSI_LOG_HLQUEUE(2, scmd_printk(KERN_INFO, SCpnt,
					"%s %d/%u 512 byte blocks.\n",
					(rq_data_dir(rq) == WRITE) ?
					"writing" : "reading", this_count,
					blk_rq_sectors(rq)));

	/* Set RDPROTECT/WRPROTECT if disk is formatted with DIF */
	host_dif = scsi_host_dif_capable(sdp->host, sdkp->protection_type);
	if (host_dif)
		protect = 1 << 5;
	else
		protect = 0;

	if (host_dif == SD_DIF_TYPE2_PROTECTION) {
		SCpnt->cmnd = mempool_alloc(sd_cdb_pool, GFP_ATOMIC);

		if (unlikely(SCpnt->cmnd == NULL)) {
			ret = BLKPREP_DEFER;
			goto out;
		}

		SCpnt->cmd_len = SD_EXT_CDB_SIZE;
		memset(SCpnt->cmnd, 0, SCpnt->cmd_len);
		SCpnt->cmnd[0] = VARIABLE_LENGTH_CMD;
		SCpnt->cmnd[7] = 0x18;
		SCpnt->cmnd[9] = (rq_data_dir(rq) == READ) ? READ_32 : WRITE_32;
		SCpnt->cmnd[10] = protect | ((rq->cmd_flags & REQ_FUA) ? 0x8 : 0);

		/* LBA */
		SCpnt->cmnd[12] = sizeof(block) > 4 ? (unsigned char) (block >> 56) & 0xff : 0;
		SCpnt->cmnd[13] = sizeof(block) > 4 ? (unsigned char) (block >> 48) & 0xff : 0;
		SCpnt->cmnd[14] = sizeof(block) > 4 ? (unsigned char) (block >> 40) & 0xff : 0;
		SCpnt->cmnd[15] = sizeof(block) > 4 ? (unsigned char) (block >> 32) & 0xff : 0;
		SCpnt->cmnd[16] = (unsigned char) (block >> 24) & 0xff;
		SCpnt->cmnd[17] = (unsigned char) (block >> 16) & 0xff;
		SCpnt->cmnd[18] = (unsigned char) (block >> 8) & 0xff;
		SCpnt->cmnd[19] = (unsigned char) block & 0xff;

		/* Expected Indirect LBA */
		SCpnt->cmnd[20] = (unsigned char) (block >> 24) & 0xff;
		SCpnt->cmnd[21] = (unsigned char) (block >> 16) & 0xff;
		SCpnt->cmnd[22] = (unsigned char) (block >> 8) & 0xff;
		SCpnt->cmnd[23] = (unsigned char) block & 0xff;

		/* Transfer length */
		SCpnt->cmnd[28] = (unsigned char) (this_count >> 24) & 0xff;
		SCpnt->cmnd[29] = (unsigned char) (this_count >> 16) & 0xff;
		SCpnt->cmnd[30] = (unsigned char) (this_count >> 8) & 0xff;
		SCpnt->cmnd[31] = (unsigned char) this_count & 0xff;
	} else if (block > 0xffffffff) {
		SCpnt->cmnd[0] += READ_16 - READ_6;
		SCpnt->cmnd[1] = protect | ((rq->cmd_flags & REQ_FUA) ? 0x8 : 0);
		SCpnt->cmnd[2] = sizeof(block) > 4 ? (unsigned char) (block >> 56) & 0xff : 0;
		SCpnt->cmnd[3] = sizeof(block) > 4 ? (unsigned char) (block >> 48) & 0xff : 0;
		SCpnt->cmnd[4] = sizeof(block) > 4 ? (unsigned char) (block >> 40) & 0xff : 0;
		SCpnt->cmnd[5] = sizeof(block) > 4 ? (unsigned char) (block >> 32) & 0xff : 0;
		SCpnt->cmnd[6] = (unsigned char) (block >> 24) & 0xff;
		SCpnt->cmnd[7] = (unsigned char) (block >> 16) & 0xff;
		SCpnt->cmnd[8] = (unsigned char) (block >> 8) & 0xff;
		SCpnt->cmnd[9] = (unsigned char) block & 0xff;
		SCpnt->cmnd[10] = (unsigned char) (this_count >> 24) & 0xff;
		SCpnt->cmnd[11] = (unsigned char) (this_count >> 16) & 0xff;
		SCpnt->cmnd[12] = (unsigned char) (this_count >> 8) & 0xff;
		SCpnt->cmnd[13] = (unsigned char) this_count & 0xff;
		SCpnt->cmnd[14] = SCpnt->cmnd[15] = 0;
	} else if ((this_count > 0xff) || (block > 0x1fffff) ||
		   scsi_device_protection(SCpnt->device) ||
		   SCpnt->device->use_10_for_rw) {
		if (this_count > 0xffff)
			this_count = 0xffff;

		SCpnt->cmnd[0] += READ_10 - READ_6;
		SCpnt->cmnd[1] = protect | ((rq->cmd_flags & REQ_FUA) ? 0x8 : 0);
		SCpnt->cmnd[2] = (unsigned char) (block >> 24) & 0xff;
		SCpnt->cmnd[3] = (unsigned char) (block >> 16) & 0xff;
		SCpnt->cmnd[4] = (unsigned char) (block >> 8) & 0xff;
		SCpnt->cmnd[5] = (unsigned char) block & 0xff;
		SCpnt->cmnd[6] = SCpnt->cmnd[9] = 0;
		SCpnt->cmnd[7] = (unsigned char) (this_count >> 8) & 0xff;
		SCpnt->cmnd[8] = (unsigned char) this_count & 0xff;
	} else {
		if (unlikely(rq->cmd_flags & REQ_FUA)) {
			/*
			 * This happens only if this drive failed
			 * 10byte rw command with ILLEGAL_REQUEST
			 * during operation and thus turned off
			 * use_10_for_rw.
			 */
			scmd_printk(KERN_ERR, SCpnt,
				    "FUA write on READ/WRITE(6) drive\n");
			goto out;
		}

		SCpnt->cmnd[1] |= (unsigned char) ((block >> 16) & 0x1f);
		SCpnt->cmnd[2] = (unsigned char) ((block >> 8) & 0xff);
		SCpnt->cmnd[3] = (unsigned char) block & 0xff;
		SCpnt->cmnd[4] = (unsigned char) this_count;
		SCpnt->cmnd[5] = 0;
	}
	SCpnt->sdb.length = this_count * sdp->sector_size;

	/* If DIF or DIX is enabled, tell HBA how to handle request */
	if (host_dif || scsi_prot_sg_count(SCpnt))
		sd_prot_op(SCpnt, host_dif);

	/*
	 * We shouldn't disconnect in the middle of a sector, so with a dumb
	 * host adapter, it's safe to assume that we can at least transfer
	 * this many bytes between each connect / disconnect.
	 */
	SCpnt->transfersize = sdp->sector_size;
	SCpnt->underflow = this_count << 9;
	SCpnt->allowed = SD_MAX_RETRIES;

	/*
	 * This indicates that the command is ready from our end to be
	 * queued.
	 */
	ret = BLKPREP_OK;
 out:
	return scsi_prep_return(q, rq, ret);
}

/**
 *	sd_open - open a scsi disk device
 *	@inode: only i_rdev member may be used
 *	@filp: only f_mode and f_flags may be used
 *
 *	Returns 0 if successful. Returns a negated errno value in case 
 *	of error.
 *
 *	Note: This can be called from a user context (e.g. fsck(1) )
 *	or from within the kernel (e.g. as a result of a mount(1) ).
 *	In the latter case @inode and @filp carry an abridged amount
 *	of information as noted above.
 *
 *	Locking: called with bdev->bd_mutex held.
 **/
static int sd_open(struct block_device *bdev, fmode_t mode)
{
	struct scsi_disk *sdkp = scsi_disk_get(bdev->bd_disk);
	struct scsi_device *sdev;
	int retval;

	if (!sdkp)
		return -ENXIO;

	SCSI_LOG_HLQUEUE(3, sd_printk(KERN_INFO, sdkp, "sd_open\n"));

	sdev = sdkp->device;

	retval = scsi_autopm_get_device(sdev);
	if (retval)
		goto error_autopm;

	/*
	 * If the device is in error recovery, wait until it is done.
	 * If the device is offline, then disallow any access to it.
	 */
	retval = -ENXIO;
	if (!scsi_block_when_processing_errors(sdev))
		goto error_out;

	if (sdev->removable || sdkp->write_prot)
		check_disk_change(bdev);

	/*
	 * If the drive is empty, just let the open fail.
	 */
	retval = -ENOMEDIUM;
	if (sdev->removable && !sdkp->media_present && !(mode & FMODE_NDELAY))
		goto error_out;

	/*
	 * If the device has the write protect tab set, have the open fail
	 * if the user expects to be able to write to the thing.
	 */
	retval = -EROFS;
	if (sdkp->write_prot && (mode & FMODE_WRITE))
		goto error_out;

	/*
	 * It is possible that the disk changing stuff resulted in
	 * the device being taken offline.  If this is the case,
	 * report this to the user, and don't pretend that the
	 * open actually succeeded.
	 */
	retval = -ENXIO;
	if (!scsi_device_online(sdev))
		goto error_out;

	if ((atomic_inc_return(&sdkp->openers) == 1) && sdev->removable) {
		if (scsi_block_when_processing_errors(sdev))
			scsi_set_medium_removal(sdev, SCSI_REMOVAL_PREVENT);
	}

	return 0;

error_out:
	scsi_autopm_put_device(sdev);
error_autopm:
	scsi_disk_put(sdkp);
	return retval;	
}

/**
 *	sd_release - invoked when the (last) close(2) is called on this
 *	scsi disk.
 *	@inode: only i_rdev member may be used
 *	@filp: only f_mode and f_flags may be used
 *
 *	Returns 0. 
 *
 *	Note: may block (uninterruptible) if error recovery is underway
 *	on this disk.
 *
 *	Locking: called with bdev->bd_mutex held.
 **/
static int sd_release(struct gendisk *disk, fmode_t mode)
{
	struct scsi_disk *sdkp = scsi_disk(disk);
	struct scsi_device *sdev = sdkp->device;

	SCSI_LOG_HLQUEUE(3, sd_printk(KERN_INFO, sdkp, "sd_release\n"));

	if (atomic_dec_return(&sdkp->openers) == 0 && sdev->removable) {
		if (scsi_block_when_processing_errors(sdev))
			scsi_set_medium_removal(sdev, SCSI_REMOVAL_ALLOW);
	}

	/*
	 * XXX and what if there are packets in flight and this close()
	 * XXX is followed by a "rmmod sd_mod"?
	 */

	scsi_autopm_put_device(sdev);
	scsi_disk_put(sdkp);
	return 0;
}

static int sd_getgeo(struct block_device *bdev, struct hd_geometry *geo)
{
	struct scsi_disk *sdkp = scsi_disk(bdev->bd_disk);
	struct scsi_device *sdp = sdkp->device;
	struct Scsi_Host *host = sdp->host;
	int diskinfo[4];

	/* default to most commonly used values */
        diskinfo[0] = 0x40;	/* 1 << 6 */
       	diskinfo[1] = 0x20;	/* 1 << 5 */
       	diskinfo[2] = sdkp->capacity >> 11;
	
	/* override with calculated, extended default, or driver values */
	if (host->hostt->bios_param)
		host->hostt->bios_param(sdp, bdev, sdkp->capacity, diskinfo);
	else
		scsicam_bios_param(bdev, sdkp->capacity, diskinfo);

	geo->heads = diskinfo[0];
	geo->sectors = diskinfo[1];
	geo->cylinders = diskinfo[2];
	return 0;
}

/**
 *	sd_ioctl - process an ioctl
 *	@inode: only i_rdev/i_bdev members may be used
 *	@filp: only f_mode and f_flags may be used
 *	@cmd: ioctl command number
 *	@arg: this is third argument given to ioctl(2) system call.
 *	Often contains a pointer.
 *
 *	Returns 0 if successful (some ioctls return postive numbers on
 *	success as well). Returns a negated errno value in case of error.
 *
 *	Note: most ioctls are forward onto the block subsystem or further
 *	down in the scsi subsystem.
 **/
static int sd_ioctl(struct block_device *bdev, fmode_t mode,
		    unsigned int cmd, unsigned long arg)
{
	struct gendisk *disk = bdev->bd_disk;
	struct scsi_device *sdp = scsi_disk(disk)->device;
	void __user *p = (void __user *)arg;
	int error;
    
	SCSI_LOG_IOCTL(1, printk("sd_ioctl: disk=%s, cmd=0x%x\n",
						disk->disk_name, cmd));

	/*
	 * If we are in the middle of error recovery, don't let anyone
	 * else try and use this device.  Also, if error recovery fails, it
	 * may try and take the device offline, in which case all further
	 * access to the device is prohibited.
	 */
	error = scsi_nonblockable_ioctl(sdp, cmd, p,
					(mode & FMODE_NDELAY) != 0);
	if (!scsi_block_when_processing_errors(sdp) || !error)
		goto out;

	/*
	 * Send SCSI addressing ioctls directly to mid level, send other
	 * ioctls to block level and then onto mid level if they can't be
	 * resolved.
	 */
	switch (cmd) {
		case SCSI_IOCTL_GET_IDLUN:
		case SCSI_IOCTL_GET_BUS_NUMBER:
			error = scsi_ioctl(sdp, cmd, p);
			break;
		default:
			error = scsi_cmd_ioctl(disk->queue, disk, mode, cmd, p);
			if (error != -ENOTTY)
				break;
			error = scsi_ioctl(sdp, cmd, p);
			break;
	}
out:
	return error;
}

static void set_media_not_present(struct scsi_disk *sdkp)
{
	sdkp->media_present = 0;
	sdkp->capacity = 0;
	sdkp->device->changed = 1;
}

/**
 *	sd_media_changed - check if our medium changed
 *	@disk: kernel device descriptor 
 *
 *	Returns 0 if not applicable or no change; 1 if change
 *
 *	Note: this function is invoked from the block subsystem.
 **/
static int sd_media_changed(struct gendisk *disk)
{
	struct scsi_disk *sdkp = scsi_disk(disk);
	struct scsi_device *sdp = sdkp->device;
	struct scsi_sense_hdr *sshdr = NULL;
	int retval;

	SCSI_LOG_HLQUEUE(3, sd_printk(KERN_INFO, sdkp, "sd_media_changed\n"));

	if (!sdp->removable)
		return 0;

	/*
	 * If the device is offline, don't send any commands - just pretend as
	 * if the command failed.  If the device ever comes back online, we
	 * can deal with it then.  It is only because of unrecoverable errors
	 * that we would ever take a device offline in the first place.
	 */
	if (!scsi_device_online(sdp)) {
		set_media_not_present(sdkp);
		goto out;
	}

	/*
	 * Using TEST_UNIT_READY enables differentiation between drive with
	 * no cartridge loaded - NOT READY, drive with changed cartridge -
	 * UNIT ATTENTION, or with same cartridge - GOOD STATUS.
	 *
	 * Drives that auto spin down. eg iomega jaz 1G, will be started
	 * by sd_spinup_disk() from sd_revalidate_disk(), which happens whenever
	 * sd_revalidate() is called.
	 */
	retval = -ENODEV;

	if (scsi_block_when_processing_errors(sdp)) {
		sshdr  = kzalloc(sizeof(*sshdr), GFP_KERNEL);
		retval = scsi_test_unit_ready(sdp, SD_TIMEOUT, SD_MAX_RETRIES,
					      sshdr);
	}

	/*
	 * Unable to test, unit probably not ready.   This usually
	 * means there is no disc in the drive.  Mark as changed,
	 * and we will figure it out later once the drive is
	 * available again.
	 */
	if (retval || (scsi_sense_valid(sshdr) &&
		       /* 0x3a is medium not present */
		       sshdr->asc == 0x3a)) {
		set_media_not_present(sdkp);
		goto out;
	}

	/*
	 * For removable scsi disk we have to recognise the presence
	 * of a disk in the drive. This is kept in the struct scsi_disk
	 * struct and tested at open !  Daniel Roche (dan@lectra.fr)
	 */
	sdkp->media_present = 1;

out:
	/*
	 * Report a media change under the following conditions:
	 *
	 *	Medium is present now and wasn't present before.
	 *	Medium wasn't present before and is present now.
	 *	Medium was present at all times, but it changed while
	 *		we weren't looking (sdp->changed is set).
	 *
	 * If there was no medium before and there is no medium now then
	 * don't report a change, even if a medium was inserted and removed
	 * while we weren't looking.
	 */
	retval = (sdkp->media_present != sdkp->previous_state ||
			(sdkp->media_present && sdp->changed));
	if (retval)
		sdev_evt_send_simple(sdp, SDEV_EVT_MEDIA_CHANGE, GFP_KERNEL);
	sdkp->previous_state = sdkp->media_present;

	/* sdp->changed indicates medium was changed or is not present */
	sdp->changed = !sdkp->media_present;
	kfree(sshdr);
	return retval;
}

static int sd_sync_cache(struct scsi_disk *sdkp)
{
	int retries, res;
	struct scsi_device *sdp = sdkp->device;
	struct scsi_sense_hdr sshdr;

	if (!scsi_device_online(sdp))
		return -ENODEV;


	for (retries = 3; retries > 0; --retries) {
		unsigned char cmd[10] = { 0 };

		cmd[0] = SYNCHRONIZE_CACHE;
		/*
		 * Leave the rest of the command zero to indicate
		 * flush everything.
		 */
		res = scsi_execute_req(sdp, cmd, DMA_NONE, NULL, 0, &sshdr,
				       SD_FLUSH_TIMEOUT, SD_MAX_RETRIES, NULL);
		if (res == 0)
			break;
	}

	if (res) {
		sd_print_result(sdkp, res);
		if (driver_byte(res) & DRIVER_SENSE)
			sd_print_sense_hdr(sdkp, &sshdr);
	}

	if (res)
		return -EIO;
	return 0;
}

static void sd_rescan(struct device *dev)
{
	struct scsi_disk *sdkp = scsi_disk_get_from_dev(dev);

	if (sdkp) {
		revalidate_disk(sdkp->disk);
		scsi_disk_put(sdkp);
	}
}


#ifdef CONFIG_COMPAT
/* 
 * This gets directly called from VFS. When the ioctl 
 * is not recognized we go back to the other translation paths. 
 */
static int sd_compat_ioctl(struct block_device *bdev, fmode_t mode,
			   unsigned int cmd, unsigned long arg)
{
	struct scsi_device *sdev = scsi_disk(bdev->bd_disk)->device;

	/*
	 * If we are in the middle of error recovery, don't let anyone
	 * else try and use this device.  Also, if error recovery fails, it
	 * may try and take the device offline, in which case all further
	 * access to the device is prohibited.
	 */
	if (!scsi_block_when_processing_errors(sdev))
		return -ENODEV;
	       
	if (sdev->host->hostt->compat_ioctl) {
		int ret;

		ret = sdev->host->hostt->compat_ioctl(sdev, cmd, (void __user *)arg);

		return ret;
	}

	/* 
	 * Let the static ioctl translation table take care of it.
	 */
	return -ENOIOCTLCMD; 
}
#endif

static const struct block_device_operations sd_fops = {
	.owner			= THIS_MODULE,
	.open			= sd_open,
	.release		= sd_release,
	.ioctl			= sd_ioctl,
	.getgeo			= sd_getgeo,
#ifdef CONFIG_COMPAT
	.compat_ioctl		= sd_compat_ioctl,
#endif
	.media_changed		= sd_media_changed,
	.revalidate_disk	= sd_revalidate_disk,
	.unlock_native_capacity	= sd_unlock_native_capacity,
};

static unsigned int sd_completed_bytes(struct scsi_cmnd *scmd)
{
	u64 start_lba = blk_rq_pos(scmd->request);
	u64 end_lba = blk_rq_pos(scmd->request) + (scsi_bufflen(scmd) / 512);
	u64 bad_lba;
	int info_valid;
	/*
	 * resid is optional but mostly filled in.  When it's unused,
	 * its value is zero, so we assume the whole buffer transferred
	 */
	unsigned int transferred = scsi_bufflen(scmd) - scsi_get_resid(scmd);
	unsigned int good_bytes;

	if (scmd->request->cmd_type != REQ_TYPE_FS)
		return 0;

	info_valid = scsi_get_sense_info_fld(scmd->sense_buffer,
					     SCSI_SENSE_BUFFERSIZE,
					     &bad_lba);
	if (!info_valid)
		return 0;

	if (scsi_bufflen(scmd) <= scmd->device->sector_size)
		return 0;

	if (scmd->device->sector_size < 512) {
		/* only legitimate sector_size here is 256 */
		start_lba <<= 1;
		end_lba <<= 1;
	} else {
		/* be careful ... don't want any overflows */
		u64 factor = scmd->device->sector_size / 512;
		do_div(start_lba, factor);
		do_div(end_lba, factor);
	}

	/* The bad lba was reported incorrectly, we have no idea where
	 * the error is.
	 */
	if (bad_lba < start_lba  || bad_lba >= end_lba)
		return 0;

	/* This computation should always be done in terms of
	 * the resolution of the device's medium.
	 */
	good_bytes = (bad_lba - start_lba) * scmd->device->sector_size;
	return min(good_bytes, transferred);
}

/**
 *	sd_done - bottom half handler: called when the lower level
 *	driver has completed (successfully or otherwise) a scsi command.
 *	@SCpnt: mid-level's per command structure.
 *
 *	Note: potentially run from within an ISR. Must not block.
 **/
static int sd_done(struct scsi_cmnd *SCpnt)
{
	int result = SCpnt->result;
	unsigned int good_bytes = result ? 0 : scsi_bufflen(SCpnt);
	struct scsi_sense_hdr sshdr;
	struct scsi_disk *sdkp = scsi_disk(SCpnt->request->rq_disk);
	int sense_valid = 0;
	int sense_deferred = 0;

	if (SCpnt->request->cmd_flags & REQ_DISCARD) {
		if (!result)
			scsi_set_resid(SCpnt, 0);
		return good_bytes;
	}

	if (result) {
		sense_valid = scsi_command_normalize_sense(SCpnt, &sshdr);
		if (sense_valid)
			sense_deferred = scsi_sense_is_deferred(&sshdr);
	}
#ifdef CONFIG_SCSI_LOGGING
	SCSI_LOG_HLCOMPLETE(1, scsi_print_result(SCpnt));
	if (sense_valid) {
		SCSI_LOG_HLCOMPLETE(1, scmd_printk(KERN_INFO, SCpnt,
						   "sd_done: sb[respc,sk,asc,"
						   "ascq]=%x,%x,%x,%x\n",
						   sshdr.response_code,
						   sshdr.sense_key, sshdr.asc,
						   sshdr.ascq));
	}
#endif
	if (driver_byte(result) != DRIVER_SENSE &&
	    (!sense_valid || sense_deferred))
		goto out;

	switch (sshdr.sense_key) {
	case HARDWARE_ERROR:
	case MEDIUM_ERROR:
		good_bytes = sd_completed_bytes(SCpnt);
		break;
	case RECOVERED_ERROR:
		good_bytes = scsi_bufflen(SCpnt);
		break;
	case NO_SENSE:
		/* This indicates a false check condition, so ignore it.  An
		 * unknown amount of data was transferred so treat it as an
		 * error.
		 */
		scsi_print_sense("sd", SCpnt);
		SCpnt->result = 0;
		memset(SCpnt->sense_buffer, 0, SCSI_SENSE_BUFFERSIZE);
		break;
	case ABORTED_COMMAND: /* DIF: Target detected corruption */
	case ILLEGAL_REQUEST: /* DIX: Host detected corruption */
		if (sshdr.asc == 0x10)
			good_bytes = sd_completed_bytes(SCpnt);
		break;
	default:
		break;
	}
 out:
	if (rq_data_dir(SCpnt->request) == READ && scsi_prot_sg_count(SCpnt))
		sd_dif_complete(SCpnt, good_bytes);

	if (scsi_host_dif_capable(sdkp->device->host, sdkp->protection_type)
	    == SD_DIF_TYPE2_PROTECTION && SCpnt->cmnd != SCpnt->request->cmd) {

		/* We have to print a failed command here as the
		 * extended CDB gets freed before scsi_io_completion()
		 * is called.
		 */
		if (result)
			scsi_print_command(SCpnt);

		mempool_free(SCpnt->cmnd, sd_cdb_pool);
		SCpnt->cmnd = NULL;
		SCpnt->cmd_len = 0;
	}

	return good_bytes;
}

static int media_not_present(struct scsi_disk *sdkp,
			     struct scsi_sense_hdr *sshdr)
{

	if (!scsi_sense_valid(sshdr))
		return 0;
	/* not invoked for commands that could return deferred errors */
	if (sshdr->sense_key != NOT_READY &&
	    sshdr->sense_key != UNIT_ATTENTION)
		return 0;
	if (sshdr->asc != 0x3A) /* medium not present */
		return 0;

	set_media_not_present(sdkp);
	return 1;
}

/*
 * spinup disk - called only in sd_revalidate_disk()
 */
static void
sd_spinup_disk(struct scsi_disk *sdkp)
{
	unsigned char cmd[10];
	unsigned long spintime_expire = 0;
	int retries, spintime;
	unsigned int the_result;
	struct scsi_sense_hdr sshdr;
	int sense_valid = 0;

	spintime = 0;

	/* Spin up drives, as required.  Only do this at boot time */
	/* Spinup needs to be done for module loads too. */
	do {
		retries = 0;

		do {
			cmd[0] = TEST_UNIT_READY;
			memset((void *) &cmd[1], 0, 9);

			the_result = scsi_execute_req(sdkp->device, cmd,
						      DMA_NONE, NULL, 0,
						      &sshdr, SD_TIMEOUT,
						      SD_MAX_RETRIES, NULL);

			/*
			 * If the drive has indicated to us that it
			 * doesn't have any media in it, don't bother
			 * with any more polling.
			 */
			if (media_not_present(sdkp, &sshdr))
				return;

			if (the_result)
				sense_valid = scsi_sense_valid(&sshdr);
			retries++;
		} while (retries < 3 && 
			 (!scsi_status_is_good(the_result) ||
			  ((driver_byte(the_result) & DRIVER_SENSE) &&
			  sense_valid && sshdr.sense_key == UNIT_ATTENTION)));

		if ((driver_byte(the_result) & DRIVER_SENSE) == 0) {
			/* no sense, TUR either succeeded or failed
			 * with a status error */
			if(!spintime && !scsi_status_is_good(the_result)) {
				sd_printk(KERN_NOTICE, sdkp, "Unit Not Ready\n");
				sd_print_result(sdkp, the_result);
			}
			break;
		}
					
		/*
		 * The device does not want the automatic start to be issued.
		 */
		if (sdkp->device->no_start_on_add)
			break;

		if (sense_valid && sshdr.sense_key == NOT_READY) {
			if (sshdr.asc == 4 && sshdr.ascq == 3)
				break;	/* manual intervention required */
			if (sshdr.asc == 4 && sshdr.ascq == 0xb)
				break;	/* standby */
			if (sshdr.asc == 4 && sshdr.ascq == 0xc)
				break;	/* unavailable */
			/*
			 * Issue command to spin up drive when not ready
			 */
			if (!spintime) {
				sd_printk(KERN_NOTICE, sdkp, "Spinning up disk...");
				cmd[0] = START_STOP;
				cmd[1] = 1;	/* Return immediately */
				memset((void *) &cmd[2], 0, 8);
				cmd[4] = 1;	/* Start spin cycle */
				if (sdkp->device->start_stop_pwr_cond)
					cmd[4] |= 1 << 4;
				scsi_execute_req(sdkp->device, cmd, DMA_NONE,
						 NULL, 0, &sshdr,
						 SD_TIMEOUT, SD_MAX_RETRIES,
						 NULL);
				spintime_expire = jiffies + 100 * HZ;
				spintime = 1;
			}
			/* Wait 1 second for next try */
			msleep(1000);
			printk(".");

		/*
		 * Wait for USB flash devices with slow firmware.
		 * Yes, this sense key/ASC combination shouldn't
		 * occur here.  It's characteristic of these devices.
		 */
		} else if (sense_valid &&
				sshdr.sense_key == UNIT_ATTENTION &&
				sshdr.asc == 0x28) {
			if (!spintime) {
				spintime_expire = jiffies + 5 * HZ;
				spintime = 1;
			}
			/* Wait 1 second for next try */
			msleep(1000);
		} else {
			/* we don't understand the sense code, so it's
			 * probably pointless to loop */
			if(!spintime) {
				sd_printk(KERN_NOTICE, sdkp, "Unit Not Ready\n");
				sd_print_sense_hdr(sdkp, &sshdr);
			}
			break;
		}
				
	} while (spintime && time_before_eq(jiffies, spintime_expire));

	if (spintime) {
		if (scsi_status_is_good(the_result))
			printk("ready\n");
		else
			printk("not responding...\n");
	}
}


/*
 * Determine whether disk supports Data Integrity Field.
 */
static void sd_read_protection_type(struct scsi_disk *sdkp, unsigned char *buffer)
{
	struct scsi_device *sdp = sdkp->device;
	u8 type;

	if (scsi_device_protection(sdp) == 0 || (buffer[12] & 1) == 0)
		return;

	type = ((buffer[12] >> 1) & 7) + 1; /* P_TYPE 0 = Type 1 */

	if (type == sdkp->protection_type || !sdkp->first_scan)
		return;

	sdkp->protection_type = type;

	if (type > SD_DIF_TYPE3_PROTECTION) {
		sd_printk(KERN_ERR, sdkp, "formatted with unsupported "	\
			  "protection type %u. Disabling disk!\n", type);
		sdkp->capacity = 0;
		return;
	}

	if (scsi_host_dif_capable(sdp->host, type))
		sd_printk(KERN_NOTICE, sdkp,
			  "Enabling DIF Type %u protection\n", type);
	else
		sd_printk(KERN_NOTICE, sdkp,
			  "Disabling DIF Type %u protection\n", type);
}

static void read_capacity_error(struct scsi_disk *sdkp, struct scsi_device *sdp,
			struct scsi_sense_hdr *sshdr, int sense_valid,
			int the_result)
{
	sd_print_result(sdkp, the_result);
	if (driver_byte(the_result) & DRIVER_SENSE)
		sd_print_sense_hdr(sdkp, sshdr);
	else
		sd_printk(KERN_NOTICE, sdkp, "Sense not available.\n");

	/*
	 * Set dirty bit for removable devices if not ready -
	 * sometimes drives will not report this properly.
	 */
	if (sdp->removable &&
	    sense_valid && sshdr->sense_key == NOT_READY)
		sdp->changed = 1;

	/*
	 * We used to set media_present to 0 here to indicate no media
	 * in the drive, but some drives fail read capacity even with
	 * media present, so we can't do that.
	 */
	sdkp->capacity = 0; /* unknown mapped to zero - as usual */
}

#define RC16_LEN 32
#if RC16_LEN > SD_BUF_SIZE
#error RC16_LEN must not be more than SD_BUF_SIZE
#endif

#define READ_CAPACITY_RETRIES_ON_RESET	10

static int read_capacity_16(struct scsi_disk *sdkp, struct scsi_device *sdp,
						unsigned char *buffer)
{
	unsigned char cmd[16];
	struct scsi_sense_hdr sshdr;
	int sense_valid = 0;
	int the_result;
	int retries = 3, reset_retries = READ_CAPACITY_RETRIES_ON_RESET;
	unsigned int alignment;
	unsigned long long lba;
	unsigned sector_size;

	if (sdp->no_read_capacity_16)
		return -EINVAL;

	do {
		memset(cmd, 0, 16);
		cmd[0] = SERVICE_ACTION_IN;
		cmd[1] = SAI_READ_CAPACITY_16;
		cmd[13] = RC16_LEN;
		memset(buffer, 0, RC16_LEN);

		the_result = scsi_execute_req(sdp, cmd, DMA_FROM_DEVICE,
					buffer, RC16_LEN, &sshdr,
					SD_TIMEOUT, SD_MAX_RETRIES, NULL);

		if (media_not_present(sdkp, &sshdr))
			return -ENODEV;

		if (the_result) {
			sense_valid = scsi_sense_valid(&sshdr);
			if (sense_valid &&
			    sshdr.sense_key == ILLEGAL_REQUEST &&
			    (sshdr.asc == 0x20 || sshdr.asc == 0x24) &&
			    sshdr.ascq == 0x00)
				/* Invalid Command Operation Code or
				 * Invalid Field in CDB, just retry
				 * silently with RC10 */
				return -EINVAL;
			if (sense_valid &&
			    sshdr.sense_key == UNIT_ATTENTION &&
			    sshdr.asc == 0x29 && sshdr.ascq == 0x00)
				/* Device reset might occur several times,
				 * give it one more chance */
				if (--reset_retries > 0)
					continue;
		}
		retries--;

	} while (the_result && retries);

	if (the_result) {
		sd_printk(KERN_NOTICE, sdkp, "READ CAPACITY(16) failed\n");
		read_capacity_error(sdkp, sdp, &sshdr, sense_valid, the_result);
		return -EINVAL;
	}

	sector_size = get_unaligned_be32(&buffer[8]);
	lba = get_unaligned_be64(&buffer[0]);

	sd_read_protection_type(sdkp, buffer);

	if ((sizeof(sdkp->capacity) == 4) && (lba >= 0xffffffffULL)) {
		sd_printk(KERN_ERR, sdkp, "Too big for this kernel. Use a "
			"kernel compiled with support for large block "
			"devices.\n");
		sdkp->capacity = 0;
		return -EOVERFLOW;
	}

	/* Logical blocks per physical block exponent */
	sdkp->physical_block_size = (1 << (buffer[13] & 0xf)) * sector_size;

	/* Lowest aligned logical block */
	alignment = ((buffer[14] & 0x3f) << 8 | buffer[15]) * sector_size;
	blk_queue_alignment_offset(sdp->request_queue, alignment);
	if (alignment && sdkp->first_scan)
		sd_printk(KERN_NOTICE, sdkp,
			  "physical block alignment offset: %u\n", alignment);

	if (buffer[14] & 0x80) { /* TPE */
		struct request_queue *q = sdp->request_queue;

		sdkp->thin_provisioning = 1;
		q->limits.discard_granularity = sdkp->physical_block_size;
		q->limits.max_discard_sectors = 0xffffffff;

		if (buffer[14] & 0x40) /* TPRZ */
			q->limits.discard_zeroes_data = 1;

		queue_flag_set_unlocked(QUEUE_FLAG_DISCARD, q);
	}

	sdkp->capacity = lba + 1;
	return sector_size;
}

static int read_capacity_10(struct scsi_disk *sdkp, struct scsi_device *sdp,
						unsigned char *buffer)
{
	unsigned char cmd[16];
	struct scsi_sense_hdr sshdr;
	int sense_valid = 0;
	int the_result;
	int retries = 3, reset_retries = READ_CAPACITY_RETRIES_ON_RESET;
	sector_t lba;
	unsigned sector_size;

	do {
		cmd[0] = READ_CAPACITY;
		memset(&cmd[1], 0, 9);
		memset(buffer, 0, 8);

		the_result = scsi_execute_req(sdp, cmd, DMA_FROM_DEVICE,
					buffer, 8, &sshdr,
					SD_TIMEOUT, SD_MAX_RETRIES, NULL);

		if (media_not_present(sdkp, &sshdr))
			return -ENODEV;

		if (the_result) {
			sense_valid = scsi_sense_valid(&sshdr);
			if (sense_valid &&
			    sshdr.sense_key == UNIT_ATTENTION &&
			    sshdr.asc == 0x29 && sshdr.ascq == 0x00)
				/* Device reset might occur several times,
				 * give it one more chance */
				if (--reset_retries > 0)
					continue;
		}
		retries--;

	} while (the_result && retries);

	if (the_result) {
		sd_printk(KERN_NOTICE, sdkp, "READ CAPACITY failed\n");
		read_capacity_error(sdkp, sdp, &sshdr, sense_valid, the_result);
		return -EINVAL;
	}

	sector_size = get_unaligned_be32(&buffer[4]);
	lba = get_unaligned_be32(&buffer[0]);

	if (sdp->no_read_capacity_16 && (lba == 0xffffffff)) {
		/* Some buggy (usb cardreader) devices return an lba of
		   0xffffffff when the want to report a size of 0 (with
		   which they really mean no media is present) */
		sdkp->capacity = 0;
		sdkp->physical_block_size = sector_size;
		return sector_size;
	}

	if ((sizeof(sdkp->capacity) == 4) && (lba == 0xffffffff)) {
		sd_printk(KERN_ERR, sdkp, "Too big for this kernel. Use a "
			"kernel compiled with support for large block "
			"devices.\n");
		sdkp->capacity = 0;
		return -EOVERFLOW;
	}

	sdkp->capacity = lba + 1;
	sdkp->physical_block_size = sector_size;
	return sector_size;
}

static int sd_try_rc16_first(struct scsi_device *sdp)
{
	if (sdp->host->max_cmd_len < 16)
		return 0;
	if (sdp->scsi_level > SCSI_SPC_2)
		return 1;
	if (scsi_device_protection(sdp))
		return 1;
	return 0;
}

/*
 * read disk capacity
 */
static void
sd_read_capacity(struct scsi_disk *sdkp, unsigned char *buffer)
{
	int sector_size;
	struct scsi_device *sdp = sdkp->device;
	sector_t old_capacity = sdkp->capacity;

	if (sd_try_rc16_first(sdp)) {
		sector_size = read_capacity_16(sdkp, sdp, buffer);
		if (sector_size == -EOVERFLOW)
			goto got_data;
		if (sector_size == -ENODEV)
			return;
		if (sector_size < 0)
			sector_size = read_capacity_10(sdkp, sdp, buffer);
		if (sector_size < 0)
			return;
	} else {
		sector_size = read_capacity_10(sdkp, sdp, buffer);
		if (sector_size == -EOVERFLOW)
			goto got_data;
		if (sector_size < 0)
			return;
		if ((sizeof(sdkp->capacity) > 4) &&
		    (sdkp->capacity > 0xffffffffULL)) {
			int old_sector_size = sector_size;
			sd_printk(KERN_NOTICE, sdkp, "Very big device. "
					"Trying to use READ CAPACITY(16).\n");
			sector_size = read_capacity_16(sdkp, sdp, buffer);
			if (sector_size < 0) {
				sd_printk(KERN_NOTICE, sdkp,
					"Using 0xffffffff as device size\n");
				sdkp->capacity = 1 + (sector_t) 0xffffffff;
				sector_size = old_sector_size;
				goto got_data;
			}
		}
	}

	/* Some devices are known to return the total number of blocks,
	 * not the highest block number.  Some devices have versions
	 * which do this and others which do not.  Some devices we might
	 * suspect of doing this but we don't know for certain.
	 *
	 * If we know the reported capacity is wrong, decrement it.  If
	 * we can only guess, then assume the number of blocks is even
	 * (usually true but not always) and err on the side of lowering
	 * the capacity.
	 */
	if (sdp->fix_capacity ||
	    (sdp->guess_capacity && (sdkp->capacity & 0x01))) {
		sd_printk(KERN_INFO, sdkp, "Adjusting the sector count "
				"from its reported value: %llu\n",
				(unsigned long long) sdkp->capacity);
		--sdkp->capacity;
	}

got_data:
	if (sector_size == 0) {
		sector_size = 512;
		sd_printk(KERN_NOTICE, sdkp, "Sector size 0 reported, "
			  "assuming 512.\n");
	}

	if (sector_size != 512 &&
	    sector_size != 1024 &&
	    sector_size != 2048 &&
	    sector_size != 4096 &&
	    sector_size != 256) {
		sd_printk(KERN_NOTICE, sdkp, "Unsupported sector size %d.\n",
			  sector_size);
		/*
		 * The user might want to re-format the drive with
		 * a supported sectorsize.  Once this happens, it
		 * would be relatively trivial to set the thing up.
		 * For this reason, we leave the thing in the table.
		 */
		sdkp->capacity = 0;
		/*
		 * set a bogus sector size so the normal read/write
		 * logic in the block layer will eventually refuse any
		 * request on this device without tripping over power
		 * of two sector size assumptions
		 */
		sector_size = 512;
	}
	blk_queue_logical_block_size(sdp->request_queue, sector_size);

	{
		char cap_str_2[10], cap_str_10[10];
		u64 sz = (u64)sdkp->capacity << ilog2(sector_size);

		string_get_size(sz, STRING_UNITS_2, cap_str_2,
				sizeof(cap_str_2));
		string_get_size(sz, STRING_UNITS_10, cap_str_10,
				sizeof(cap_str_10));

		if (sdkp->first_scan || old_capacity != sdkp->capacity) {
			sd_printk(KERN_NOTICE, sdkp,
				  "%llu %d-byte logical blocks: (%s/%s)\n",
				  (unsigned long long)sdkp->capacity,
				  sector_size, cap_str_10, cap_str_2);

			if (sdkp->physical_block_size != sector_size)
				sd_printk(KERN_NOTICE, sdkp,
					  "%u-byte physical blocks\n",
					  sdkp->physical_block_size);
		}
	}

	/* Rescale capacity to 512-byte units */
	if (sector_size == 4096)
		sdkp->capacity <<= 3;
	else if (sector_size == 2048)
		sdkp->capacity <<= 2;
	else if (sector_size == 1024)
		sdkp->capacity <<= 1;
	else if (sector_size == 256)
		sdkp->capacity >>= 1;

	blk_queue_physical_block_size(sdp->request_queue,
				      sdkp->physical_block_size);
	sdkp->device->sector_size = sector_size;
}

/* called with buffer of length 512 */
static inline int
sd_do_mode_sense(struct scsi_device *sdp, int dbd, int modepage,
		 unsigned char *buffer, int len, struct scsi_mode_data *data,
		 struct scsi_sense_hdr *sshdr)
{
	return scsi_mode_sense(sdp, dbd, modepage, buffer, len,
			       SD_TIMEOUT, SD_MAX_RETRIES, data,
			       sshdr);
}

/*
 * read write protect setting, if possible - called only in sd_revalidate_disk()
 * called with buffer of length SD_BUF_SIZE
 */
static void
sd_read_write_protect_flag(struct scsi_disk *sdkp, unsigned char *buffer)
{
	int res;
	struct scsi_device *sdp = sdkp->device;
	struct scsi_mode_data data;
	int old_wp = sdkp->write_prot;

	set_disk_ro(sdkp->disk, 0);
	if (sdp->skip_ms_page_3f) {
		sd_printk(KERN_NOTICE, sdkp, "Assuming Write Enabled\n");
		return;
	}

	if (sdp->use_192_bytes_for_3f) {
		res = sd_do_mode_sense(sdp, 0, 0x3F, buffer, 192, &data, NULL);
	} else {
		/*
		 * First attempt: ask for all pages (0x3F), but only 4 bytes.
		 * We have to start carefully: some devices hang if we ask
		 * for more than is available.
		 */
		res = sd_do_mode_sense(sdp, 0, 0x3F, buffer, 4, &data, NULL);

		/*
		 * Second attempt: ask for page 0 When only page 0 is
		 * implemented, a request for page 3F may return Sense Key
		 * 5: Illegal Request, Sense Code 24: Invalid field in
		 * CDB.
		 */
		if (!scsi_status_is_good(res))
			res = sd_do_mode_sense(sdp, 0, 0, buffer, 4, &data, NULL);

		/*
		 * Third attempt: ask 255 bytes, as we did earlier.
		 */
		if (!scsi_status_is_good(res))
			res = sd_do_mode_sense(sdp, 0, 0x3F, buffer, 255,
					       &data, NULL);
	}

	if (!scsi_status_is_good(res)) {
		sd_printk(KERN_WARNING, sdkp,
			  "Test WP failed, assume Write Enabled\n");
	} else {
		sdkp->write_prot = ((data.device_specific & 0x80) != 0);
		set_disk_ro(sdkp->disk, sdkp->write_prot);
		if (sdkp->first_scan || old_wp != sdkp->write_prot) {
			sd_printk(KERN_NOTICE, sdkp, "Write Protect is %s\n",
				  sdkp->write_prot ? "on" : "off");
			sd_printk(KERN_DEBUG, sdkp,
				  "Mode Sense: %02x %02x %02x %02x\n",
				  buffer[0], buffer[1], buffer[2], buffer[3]);
		}
	}
}

/*
 * sd_read_cache_type - called only from sd_revalidate_disk()
 * called with buffer of length SD_BUF_SIZE
 */
static void
sd_read_cache_type(struct scsi_disk *sdkp, unsigned char *buffer)
{
	int len = 0, res;
	struct scsi_device *sdp = sdkp->device;

	int dbd;
	int modepage;
	struct scsi_mode_data data;
	struct scsi_sense_hdr sshdr;
	int old_wce = sdkp->WCE;
	int old_rcd = sdkp->RCD;
	int old_dpofua = sdkp->DPOFUA;

	if (sdp->skip_ms_page_8) {
		if (sdp->type == TYPE_RBC)
			goto defaults;
		else {
			modepage = 0x3F;
			dbd = 0;
		}
	} else if (sdp->type == TYPE_RBC) {
		modepage = 6;
		dbd = 8;
	} else {
		modepage = 8;
		dbd = 0;
	}

	/* cautiously ask */
	res = sd_do_mode_sense(sdp, dbd, modepage, buffer, 4, &data, &sshdr);

	if (!scsi_status_is_good(res))
		goto bad_sense;

	if (!data.header_length) {
		modepage = 6;
		sd_printk(KERN_ERR, sdkp, "Missing header in MODE_SENSE response\n");
	}

	/* that went OK, now ask for the proper length */
	len = data.length;

	/*
	 * We're only interested in the first three bytes, actually.
	 * But the data cache page is defined for the first 20.
	 */
<<<<<<< HEAD
	if (len < 3 || len > SD_BUF_SIZE)
		goto bad_sense;
=======
	if (len < 3)
		goto bad_sense;
	else if (len > SD_BUF_SIZE) {
		sd_printk(KERN_NOTICE, sdkp, "Truncating mode parameter "
			  "data from %d to %d bytes\n", len, SD_BUF_SIZE);
		len = SD_BUF_SIZE;
	}
>>>>>>> f878133b

	/* Get the data */
	res = sd_do_mode_sense(sdp, dbd, modepage, buffer, len, &data, &sshdr);

	if (scsi_status_is_good(res)) {
		int offset = data.header_length + data.block_descriptor_length;

		while (offset < len) {
			u8 page_code = buffer[offset] & 0x3F;
			u8 spf       = buffer[offset] & 0x40;

			if (page_code == 8 || page_code == 6) {
				/* We're interested only in the first 3 bytes.
				 */
				if (len - offset <= 2) {
					sd_printk(KERN_ERR, sdkp, "Incomplete "
						  "mode parameter data\n");
					goto defaults;
				} else {
					modepage = page_code;
					goto Page_found;
				}
			} else {
				/* Go to the next page */
				if (spf && len - offset > 3)
					offset += 4 + (buffer[offset+2] << 8) +
						buffer[offset+3];
				else if (!spf && len - offset > 1)
					offset += 2 + buffer[offset+1];
				else {
					sd_printk(KERN_ERR, sdkp, "Incomplete "
						  "mode parameter data\n");
					goto defaults;
				}
			}
		}

		if (modepage == 0x3F) {
			sd_printk(KERN_ERR, sdkp, "No Caching mode page "
				  "present\n");
			goto defaults;
		} else if ((buffer[offset] & 0x3f) != modepage) {
			sd_printk(KERN_ERR, sdkp, "Got wrong page\n");
			goto defaults;
		}
	Page_found:
		if (modepage == 8) {
			sdkp->WCE = ((buffer[offset + 2] & 0x04) != 0);
			sdkp->RCD = ((buffer[offset + 2] & 0x01) != 0);
		} else {
			sdkp->WCE = ((buffer[offset + 2] & 0x01) == 0);
			sdkp->RCD = 0;
		}

		sdkp->DPOFUA = (data.device_specific & 0x10) != 0;
		if (sdkp->DPOFUA && !sdkp->device->use_10_for_rw) {
			sd_printk(KERN_NOTICE, sdkp,
				  "Uses READ/WRITE(6), disabling FUA\n");
			sdkp->DPOFUA = 0;
		}

		if (sdkp->first_scan || old_wce != sdkp->WCE ||
		    old_rcd != sdkp->RCD || old_dpofua != sdkp->DPOFUA)
			sd_printk(KERN_NOTICE, sdkp,
				  "Write cache: %s, read cache: %s, %s\n",
				  sdkp->WCE ? "enabled" : "disabled",
				  sdkp->RCD ? "disabled" : "enabled",
				  sdkp->DPOFUA ? "supports DPO and FUA"
				  : "doesn't support DPO or FUA");

		return;
	}

bad_sense:
	if (scsi_sense_valid(&sshdr) &&
	    sshdr.sense_key == ILLEGAL_REQUEST &&
	    sshdr.asc == 0x24 && sshdr.ascq == 0x0)
		/* Invalid field in CDB */
		sd_printk(KERN_NOTICE, sdkp, "Cache data unavailable\n");
	else
		sd_printk(KERN_ERR, sdkp, "Asking for cache data failed\n");

defaults:
	sd_printk(KERN_ERR, sdkp, "Assuming drive cache: write through\n");
	sdkp->WCE = 0;
	sdkp->RCD = 0;
	sdkp->DPOFUA = 0;
}

/*
 * The ATO bit indicates whether the DIF application tag is available
 * for use by the operating system.
 */
static void sd_read_app_tag_own(struct scsi_disk *sdkp, unsigned char *buffer)
{
	int res, offset;
	struct scsi_device *sdp = sdkp->device;
	struct scsi_mode_data data;
	struct scsi_sense_hdr sshdr;

	if (sdp->type != TYPE_DISK)
		return;

	if (sdkp->protection_type == 0)
		return;

	res = scsi_mode_sense(sdp, 1, 0x0a, buffer, 36, SD_TIMEOUT,
			      SD_MAX_RETRIES, &data, &sshdr);

	if (!scsi_status_is_good(res) || !data.header_length ||
	    data.length < 6) {
		sd_printk(KERN_WARNING, sdkp,
			  "getting Control mode page failed, assume no ATO\n");

		if (scsi_sense_valid(&sshdr))
			sd_print_sense_hdr(sdkp, &sshdr);

		return;
	}

	offset = data.header_length + data.block_descriptor_length;

	if ((buffer[offset] & 0x3f) != 0x0a) {
		sd_printk(KERN_ERR, sdkp, "ATO Got wrong page\n");
		return;
	}

	if ((buffer[offset + 5] & 0x80) == 0)
		return;

	sdkp->ATO = 1;

	return;
}

/**
 * sd_read_block_limits - Query disk device for preferred I/O sizes.
 * @disk: disk to query
 */
static void sd_read_block_limits(struct scsi_disk *sdkp)
{
	struct request_queue *q = sdkp->disk->queue;
	unsigned int sector_sz = sdkp->device->sector_size;
	const int vpd_len = 64;
	unsigned char *buffer = kmalloc(vpd_len, GFP_KERNEL);

	if (!buffer ||
	    /* Block Limits VPD */
	    scsi_get_vpd_page(sdkp->device, 0xb0, buffer, vpd_len))
		goto out;

	blk_queue_io_min(sdkp->disk->queue,
			 get_unaligned_be16(&buffer[6]) * sector_sz);
	blk_queue_io_opt(sdkp->disk->queue,
			 get_unaligned_be32(&buffer[12]) * sector_sz);

	/* Thin provisioning enabled and page length indicates TP support */
	if (sdkp->thin_provisioning && buffer[3] == 0x3c) {
		unsigned int lba_count, desc_count, granularity;

		lba_count = get_unaligned_be32(&buffer[20]);
		desc_count = get_unaligned_be32(&buffer[24]);

		if (lba_count && desc_count) {
			if (sdkp->tpvpd && !sdkp->tpu)
				sdkp->unmap = 0;
			else
				sdkp->unmap = 1;
		}

		if (sdkp->tpvpd && !sdkp->tpu && !sdkp->tpws) {
			sd_printk(KERN_ERR, sdkp, "Thin provisioning is " \
				  "enabled but neither TPU, nor TPWS are " \
				  "set. Disabling discard!\n");
			goto out;
		}

		if (lba_count)
			q->limits.max_discard_sectors =
				lba_count * sector_sz >> 9;

		granularity = get_unaligned_be32(&buffer[28]);

		if (granularity)
			q->limits.discard_granularity = granularity * sector_sz;

		if (buffer[32] & 0x80)
			q->limits.discard_alignment =
				get_unaligned_be32(&buffer[32]) & ~(1 << 31);
	}

 out:
	kfree(buffer);
}

/**
 * sd_read_block_characteristics - Query block dev. characteristics
 * @disk: disk to query
 */
static void sd_read_block_characteristics(struct scsi_disk *sdkp)
{
	unsigned char *buffer;
	u16 rot;
	const int vpd_len = 64;

	buffer = kmalloc(vpd_len, GFP_KERNEL);

	if (!buffer ||
	    /* Block Device Characteristics VPD */
	    scsi_get_vpd_page(sdkp->device, 0xb1, buffer, vpd_len))
		goto out;

	rot = get_unaligned_be16(&buffer[4]);

	if (rot == 1)
		queue_flag_set_unlocked(QUEUE_FLAG_NONROT, sdkp->disk->queue);

 out:
	kfree(buffer);
}

/**
 * sd_read_thin_provisioning - Query thin provisioning VPD page
 * @disk: disk to query
 */
static void sd_read_thin_provisioning(struct scsi_disk *sdkp)
{
	unsigned char *buffer;
	const int vpd_len = 8;

	if (sdkp->thin_provisioning == 0)
		return;

	buffer = kmalloc(vpd_len, GFP_KERNEL);

	if (!buffer || scsi_get_vpd_page(sdkp->device, 0xb2, buffer, vpd_len))
		goto out;

	sdkp->tpvpd = 1;
	sdkp->tpu   = (buffer[5] >> 7) & 1;	/* UNMAP */
	sdkp->tpws  = (buffer[5] >> 6) & 1;	/* WRITE SAME(16) with UNMAP */

 out:
	kfree(buffer);
}

static int sd_try_extended_inquiry(struct scsi_device *sdp)
{
	/*
	 * Although VPD inquiries can go to SCSI-2 type devices,
	 * some USB ones crash on receiving them, and the pages
	 * we currently ask for are for SPC-3 and beyond
	 */
	if (sdp->scsi_level > SCSI_SPC_2)
		return 1;
	return 0;
}

/**
 *	sd_revalidate_disk - called the first time a new disk is seen,
 *	performs disk spin up, read_capacity, etc.
 *	@disk: struct gendisk we care about
 **/
static int sd_revalidate_disk(struct gendisk *disk)
{
	struct scsi_disk *sdkp = scsi_disk(disk);
	struct scsi_device *sdp = sdkp->device;
	unsigned char *buffer;
	unsigned flush = 0;

	SCSI_LOG_HLQUEUE(3, sd_printk(KERN_INFO, sdkp,
				      "sd_revalidate_disk\n"));

	/*
	 * If the device is offline, don't try and read capacity or any
	 * of the other niceties.
	 */
	if (!scsi_device_online(sdp))
		goto out;

	buffer = kmalloc(SD_BUF_SIZE, GFP_KERNEL);
	if (!buffer) {
		sd_printk(KERN_WARNING, sdkp, "sd_revalidate_disk: Memory "
			  "allocation failure.\n");
		goto out;
	}

	sd_spinup_disk(sdkp);

	/*
	 * Without media there is no reason to ask; moreover, some devices
	 * react badly if we do.
	 */
	if (sdkp->media_present) {
		sd_read_capacity(sdkp, buffer);

		if (sd_try_extended_inquiry(sdp)) {
			sd_read_thin_provisioning(sdkp);
			sd_read_block_limits(sdkp);
			sd_read_block_characteristics(sdkp);
		}

		sd_read_write_protect_flag(sdkp, buffer);
		sd_read_cache_type(sdkp, buffer);
		sd_read_app_tag_own(sdkp, buffer);
	}

	sdkp->first_scan = 0;

	/*
	 * We now have all cache related info, determine how we deal
	 * with flush requests.
	 */
	if (sdkp->WCE) {
		flush |= REQ_FLUSH;
		if (sdkp->DPOFUA)
			flush |= REQ_FUA;
	}

	blk_queue_flush(sdkp->disk->queue, flush);

	set_capacity(disk, sdkp->capacity);
	kfree(buffer);

 out:
	return 0;
}

/**
 *	sd_unlock_native_capacity - unlock native capacity
 *	@disk: struct gendisk to set capacity for
 *
 *	Block layer calls this function if it detects that partitions
 *	on @disk reach beyond the end of the device.  If the SCSI host
 *	implements ->unlock_native_capacity() method, it's invoked to
 *	give it a chance to adjust the device capacity.
 *
 *	CONTEXT:
 *	Defined by block layer.  Might sleep.
 */
static void sd_unlock_native_capacity(struct gendisk *disk)
{
	struct scsi_device *sdev = scsi_disk(disk)->device;

	if (sdev->host->hostt->unlock_native_capacity)
		sdev->host->hostt->unlock_native_capacity(sdev);
}

/**
 *	sd_format_disk_name - format disk name
 *	@prefix: name prefix - ie. "sd" for SCSI disks
 *	@index: index of the disk to format name for
 *	@buf: output buffer
 *	@buflen: length of the output buffer
 *
 *	SCSI disk names starts at sda.  The 26th device is sdz and the
 *	27th is sdaa.  The last one for two lettered suffix is sdzz
 *	which is followed by sdaaa.
 *
 *	This is basically 26 base counting with one extra 'nil' entry
 *	at the beginning from the second digit on and can be
 *	determined using similar method as 26 base conversion with the
 *	index shifted -1 after each digit is computed.
 *
 *	CONTEXT:
 *	Don't care.
 *
 *	RETURNS:
 *	0 on success, -errno on failure.
 */
static int sd_format_disk_name(char *prefix, int index, char *buf, int buflen)
{
	const int base = 'z' - 'a' + 1;
	char *begin = buf + strlen(prefix);
	char *end = buf + buflen;
	char *p;
	int unit;

	p = end - 1;
	*p = '\0';
	unit = base;
	do {
		if (p == begin)
			return -EINVAL;
		*--p = 'a' + (index % unit);
		index = (index / unit) - 1;
	} while (index >= 0);

	memmove(begin, p, end - p);
	memcpy(buf, prefix, strlen(prefix));

	return 0;
}

/*
 * The asynchronous part of sd_probe
 */
static void sd_probe_async(void *data, async_cookie_t cookie)
{
	struct scsi_disk *sdkp = data;
	struct scsi_device *sdp;
	struct gendisk *gd;
	u32 index;
	struct device *dev;

	sdp = sdkp->device;
	gd = sdkp->disk;
	index = sdkp->index;
	dev = &sdp->sdev_gendev;

	gd->major = sd_major((index & 0xf0) >> 4);
	gd->first_minor = ((index & 0xf) << 4) | (index & 0xfff00);
	gd->minors = SD_MINORS;

	gd->fops = &sd_fops;
	gd->private_data = &sdkp->driver;
	gd->queue = sdkp->device->request_queue;

	/* defaults, until the device tells us otherwise */
	sdp->sector_size = 512;
	sdkp->capacity = 0;
	sdkp->media_present = 1;
	sdkp->write_prot = 0;
	sdkp->WCE = 0;
	sdkp->RCD = 0;
	sdkp->ATO = 0;
	sdkp->first_scan = 1;

	sd_revalidate_disk(gd);

	blk_queue_prep_rq(sdp->request_queue, sd_prep_fn);
	blk_queue_unprep_rq(sdp->request_queue, sd_unprep_fn);

	gd->driverfs_dev = &sdp->sdev_gendev;
	gd->flags = GENHD_FL_EXT_DEVT;
	if (sdp->removable)
		gd->flags |= GENHD_FL_REMOVABLE;

	add_disk(gd);
	sd_dif_config_host(sdkp);

	sd_revalidate_disk(gd);

	sd_printk(KERN_NOTICE, sdkp, "Attached SCSI %sdisk\n",
		  sdp->removable ? "removable " : "");
	scsi_autopm_put_device(sdp);
	put_device(&sdkp->dev);
}

/**
 *	sd_probe - called during driver initialization and whenever a
 *	new scsi device is attached to the system. It is called once
 *	for each scsi device (not just disks) present.
 *	@dev: pointer to device object
 *
 *	Returns 0 if successful (or not interested in this scsi device 
 *	(e.g. scanner)); 1 when there is an error.
 *
 *	Note: this function is invoked from the scsi mid-level.
 *	This function sets up the mapping between a given 
 *	<host,channel,id,lun> (found in sdp) and new device name 
 *	(e.g. /dev/sda). More precisely it is the block device major 
 *	and minor number that is chosen here.
 *
 *	Assume sd_attach is not re-entrant (for time being)
 *	Also think about sd_attach() and sd_remove() running coincidentally.
 **/
static int sd_probe(struct device *dev)
{
	struct scsi_device *sdp = to_scsi_device(dev);
	struct scsi_disk *sdkp;
	struct gendisk *gd;
	int index;
	int error;

	error = -ENODEV;
	if (sdp->type != TYPE_DISK && sdp->type != TYPE_MOD && sdp->type != TYPE_RBC)
		goto out;

	SCSI_LOG_HLQUEUE(3, sdev_printk(KERN_INFO, sdp,
					"sd_attach\n"));

	error = -ENOMEM;
	sdkp = kzalloc(sizeof(*sdkp), GFP_KERNEL);
	if (!sdkp)
		goto out;

	gd = alloc_disk(SD_MINORS);
	if (!gd)
		goto out_free;

	do {
		if (!ida_pre_get(&sd_index_ida, GFP_KERNEL))
			goto out_put;

		spin_lock(&sd_index_lock);
		error = ida_get_new(&sd_index_ida, &index);
		spin_unlock(&sd_index_lock);
	} while (error == -EAGAIN);

	if (error)
		goto out_put;

	if (index >= SD_MAX_DISKS) {
		error = -ENODEV;
		sdev_printk(KERN_WARNING, sdp, "SCSI disk (sd) name space exhausted.\n");
		goto out_free_index;
	}

	error = sd_format_disk_name("sd", index, gd->disk_name, DISK_NAME_LEN);
	if (error)
		goto out_free_index;

	sdkp->device = sdp;
	sdkp->driver = &sd_template;
	sdkp->disk = gd;
	sdkp->index = index;
	atomic_set(&sdkp->openers, 0);
	sdkp->previous_state = 1;

	if (!sdp->request_queue->rq_timeout) {
		if (sdp->type != TYPE_MOD)
			blk_queue_rq_timeout(sdp->request_queue, SD_TIMEOUT);
		else
			blk_queue_rq_timeout(sdp->request_queue,
					     SD_MOD_TIMEOUT);
	}

	device_initialize(&sdkp->dev);
	sdkp->dev.parent = dev;
	sdkp->dev.class = &sd_disk_class;
	dev_set_name(&sdkp->dev, dev_name(dev));

	if (device_add(&sdkp->dev))
		goto out_free_index;

	get_device(dev);
	dev_set_drvdata(dev, sdkp);

	get_device(&sdkp->dev);	/* prevent release before async_schedule */
	async_schedule(sd_probe_async, sdkp);

	return 0;

 out_free_index:
	spin_lock(&sd_index_lock);
	ida_remove(&sd_index_ida, index);
	spin_unlock(&sd_index_lock);
 out_put:
	put_disk(gd);
 out_free:
	kfree(sdkp);
 out:
	return error;
}

/**
 *	sd_remove - called whenever a scsi disk (previously recognized by
 *	sd_probe) is detached from the system. It is called (potentially
 *	multiple times) during sd module unload.
 *	@sdp: pointer to mid level scsi device object
 *
 *	Note: this function is invoked from the scsi mid-level.
 *	This function potentially frees up a device name (e.g. /dev/sdc)
 *	that could be re-used by a subsequent sd_probe().
 *	This function is not called when the built-in sd driver is "exit-ed".
 **/
static int sd_remove(struct device *dev)
{
	struct scsi_disk *sdkp;

	sdkp = dev_get_drvdata(dev);
	scsi_autopm_get_device(sdkp->device);

	async_synchronize_full();
	blk_queue_prep_rq(sdkp->device->request_queue, scsi_prep_fn);
	blk_queue_unprep_rq(sdkp->device->request_queue, NULL);
	device_del(&sdkp->dev);
	del_gendisk(sdkp->disk);
	sd_shutdown(dev);

	mutex_lock(&sd_ref_mutex);
	dev_set_drvdata(dev, NULL);
	put_device(&sdkp->dev);
	mutex_unlock(&sd_ref_mutex);

	return 0;
}

/**
 *	scsi_disk_release - Called to free the scsi_disk structure
 *	@dev: pointer to embedded class device
 *
 *	sd_ref_mutex must be held entering this routine.  Because it is
 *	called on last put, you should always use the scsi_disk_get()
 *	scsi_disk_put() helpers which manipulate the semaphore directly
 *	and never do a direct put_device.
 **/
static void scsi_disk_release(struct device *dev)
{
	struct scsi_disk *sdkp = to_scsi_disk(dev);
	struct gendisk *disk = sdkp->disk;
	
	spin_lock(&sd_index_lock);
	ida_remove(&sd_index_ida, sdkp->index);
	spin_unlock(&sd_index_lock);

	disk->private_data = NULL;
	put_disk(disk);
	put_device(&sdkp->device->sdev_gendev);

	kfree(sdkp);
}

static int sd_start_stop_device(struct scsi_disk *sdkp, int start)
{
	unsigned char cmd[6] = { START_STOP };	/* START_VALID */
	struct scsi_sense_hdr sshdr;
	struct scsi_device *sdp = sdkp->device;
	int res;

	if (start)
		cmd[4] |= 1;	/* START */

	if (sdp->start_stop_pwr_cond)
		cmd[4] |= start ? 1 << 4 : 3 << 4;	/* Active or Standby */

	if (!scsi_device_online(sdp))
		return -ENODEV;

	res = scsi_execute_req(sdp, cmd, DMA_NONE, NULL, 0, &sshdr,
			       SD_TIMEOUT, SD_MAX_RETRIES, NULL);
	if (res) {
		sd_printk(KERN_WARNING, sdkp, "START_STOP FAILED\n");
		sd_print_result(sdkp, res);
		if (driver_byte(res) & DRIVER_SENSE)
			sd_print_sense_hdr(sdkp, &sshdr);
	}

	return res;
}

/*
 * Send a SYNCHRONIZE CACHE instruction down to the device through
 * the normal SCSI command structure.  Wait for the command to
 * complete.
 */
static void sd_shutdown(struct device *dev)
{
	struct scsi_disk *sdkp = scsi_disk_get_from_dev(dev);

	if (!sdkp)
		return;         /* this can happen */

	if (sdkp->WCE) {
		sd_printk(KERN_NOTICE, sdkp, "Synchronizing SCSI cache\n");
		sd_sync_cache(sdkp);
	}

	if (system_state != SYSTEM_RESTART && sdkp->device->manage_start_stop) {
		sd_printk(KERN_NOTICE, sdkp, "Stopping disk\n");
		sd_start_stop_device(sdkp, 0);
	}

	scsi_disk_put(sdkp);
}

static int sd_suspend(struct device *dev, pm_message_t mesg)
{
	struct scsi_disk *sdkp = scsi_disk_get_from_dev(dev);
	int ret = 0;

	if (!sdkp)
		return 0;	/* this can happen */

	if (sdkp->WCE) {
		sd_printk(KERN_NOTICE, sdkp, "Synchronizing SCSI cache\n");
		ret = sd_sync_cache(sdkp);
		if (ret)
			goto done;
	}

	if ((mesg.event & PM_EVENT_SLEEP) && sdkp->device->manage_start_stop) {
		sd_printk(KERN_NOTICE, sdkp, "Stopping disk\n");
		ret = sd_start_stop_device(sdkp, 0);
	}

done:
	scsi_disk_put(sdkp);
	return ret;
}

static int sd_resume(struct device *dev)
{
	struct scsi_disk *sdkp = scsi_disk_get_from_dev(dev);
	int ret = 0;

	if (!sdkp->device->manage_start_stop)
		goto done;

	sd_printk(KERN_NOTICE, sdkp, "Starting disk\n");
	ret = sd_start_stop_device(sdkp, 1);

done:
	scsi_disk_put(sdkp);
	return ret;
}

/**
 *	init_sd - entry point for this driver (both when built in or when
 *	a module).
 *
 *	Note: this function registers this driver with the scsi mid-level.
 **/
static int __init init_sd(void)
{
	int majors = 0, i, err;

	SCSI_LOG_HLQUEUE(3, printk("init_sd: sd driver entry point\n"));

	for (i = 0; i < SD_MAJORS; i++)
		if (register_blkdev(sd_major(i), "sd") == 0)
			majors++;

	if (!majors)
		return -ENODEV;

	err = class_register(&sd_disk_class);
	if (err)
		goto err_out;

	err = scsi_register_driver(&sd_template.gendrv);
	if (err)
		goto err_out_class;

	sd_cdb_cache = kmem_cache_create("sd_ext_cdb", SD_EXT_CDB_SIZE,
					 0, 0, NULL);
	if (!sd_cdb_cache) {
		printk(KERN_ERR "sd: can't init extended cdb cache\n");
		goto err_out_class;
	}

	sd_cdb_pool = mempool_create_slab_pool(SD_MEMPOOL_SIZE, sd_cdb_cache);
	if (!sd_cdb_pool) {
		printk(KERN_ERR "sd: can't init extended cdb pool\n");
		goto err_out_cache;
	}

	return 0;

err_out_cache:
	kmem_cache_destroy(sd_cdb_cache);

err_out_class:
	class_unregister(&sd_disk_class);
err_out:
	for (i = 0; i < SD_MAJORS; i++)
		unregister_blkdev(sd_major(i), "sd");
	return err;
}

/**
 *	exit_sd - exit point for this driver (when it is a module).
 *
 *	Note: this function unregisters this driver from the scsi mid-level.
 **/
static void __exit exit_sd(void)
{
	int i;

	SCSI_LOG_HLQUEUE(3, printk("exit_sd: exiting sd driver\n"));

	mempool_destroy(sd_cdb_pool);
	kmem_cache_destroy(sd_cdb_cache);

	scsi_unregister_driver(&sd_template.gendrv);
	class_unregister(&sd_disk_class);

	for (i = 0; i < SD_MAJORS; i++)
		unregister_blkdev(sd_major(i), "sd");
}

module_init(init_sd);
module_exit(exit_sd);

static void sd_print_sense_hdr(struct scsi_disk *sdkp,
			       struct scsi_sense_hdr *sshdr)
{
	sd_printk(KERN_INFO, sdkp, " ");
	scsi_show_sense_hdr(sshdr);
	sd_printk(KERN_INFO, sdkp, " ");
	scsi_show_extd_sense(sshdr->asc, sshdr->ascq);
}

static void sd_print_result(struct scsi_disk *sdkp, int result)
{
	sd_printk(KERN_INFO, sdkp, " ");
	scsi_show_result(result);
}
<|MERGE_RESOLUTION|>--- conflicted
+++ resolved
@@ -1955,10 +1955,6 @@
 	 * We're only interested in the first three bytes, actually.
 	 * But the data cache page is defined for the first 20.
 	 */
-<<<<<<< HEAD
-	if (len < 3 || len > SD_BUF_SIZE)
-		goto bad_sense;
-=======
 	if (len < 3)
 		goto bad_sense;
 	else if (len > SD_BUF_SIZE) {
@@ -1966,7 +1962,6 @@
 			  "data from %d to %d bytes\n", len, SD_BUF_SIZE);
 		len = SD_BUF_SIZE;
 	}
->>>>>>> f878133b
 
 	/* Get the data */
 	res = sd_do_mode_sense(sdp, dbd, modepage, buffer, len, &data, &sshdr);
