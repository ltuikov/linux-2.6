#
# Makefile for the linux kernel.
#

extra-y                := head_$(BITS).o head$(BITS).o head.o init_task.o vmlinux.lds

CPPFLAGS_vmlinux.lds += -U$(UTS_MACHINE)

ifdef CONFIG_FUNCTION_TRACER
# Do not profile debug and lowlevel utilities
CFLAGS_REMOVE_tsc.o = -pg
CFLAGS_REMOVE_rtc.o = -pg
CFLAGS_REMOVE_paravirt-spinlocks.o = -pg
CFLAGS_REMOVE_ftrace.o = -pg
CFLAGS_REMOVE_early_printk.o = -pg
endif

#
# vsyscalls (which work on the user stack) should have
# no stack-protector checks:
#
nostackp := $(call cc-option, -fno-stack-protector)
CFLAGS_vsyscall_64.o	:= $(PROFILING) -g0 $(nostackp)
CFLAGS_hpet.o		:= $(nostackp)
CFLAGS_tsc.o		:= $(nostackp)
CFLAGS_paravirt.o	:= $(nostackp)

obj-y			:= process_$(BITS).o signal.o entry_$(BITS).o
obj-y			+= traps.o irq.o irq_$(BITS).o dumpstack_$(BITS).o
obj-y			+= time_$(BITS).o ioport.o ldt.o dumpstack.o
obj-y			+= setup.o i8259.o irqinit_$(BITS).o
obj-$(CONFIG_X86_VISWS)	+= visws_quirks.o
obj-$(CONFIG_X86_32)	+= probe_32.o probe_roms_32.o
obj-$(CONFIG_X86_32)	+= sys_i386_32.o i386_ksyms_32.o
obj-$(CONFIG_X86_64)	+= sys_x86_64.o x8664_ksyms_64.o
obj-$(CONFIG_X86_64)	+= syscall_64.o vsyscall_64.o
obj-y			+= bootflag.o e820.o
obj-y			+= pci-dma.o quirks.o i8237.o topology.o kdebugfs.o
obj-y			+= alternative.o i8253.o pci-nommu.o
obj-y			+= tsc.o io_delay.o rtc.o

obj-$(CONFIG_X86_TRAMPOLINE)	+= trampoline.o
obj-y				+= process.o
obj-y				+= i387.o xsave.o
obj-y				+= ptrace.o
obj-$(CONFIG_X86_DS)		+= ds.o
obj-$(CONFIG_X86_32)		+= tls.o
obj-$(CONFIG_IA32_EMULATION)	+= tls.o
obj-y				+= step.o
obj-$(CONFIG_STACKTRACE)	+= stacktrace.o
obj-y				+= cpu/
obj-y				+= acpi/
obj-y				+= reboot.o
obj-$(CONFIG_MCA)		+= mca_32.o
obj-$(CONFIG_X86_MSR)		+= msr.o
obj-$(CONFIG_X86_CPUID)		+= cpuid.o
obj-$(CONFIG_PCI)		+= early-quirks.o
apm-y				:= apm_32.o
obj-$(CONFIG_APM)		+= apm.o
<<<<<<< HEAD
obj-$(CONFIG_X86_SMP)		+= smp.o
obj-$(CONFIG_X86_SMP)		+= smpboot.o tsc_sync.o ipi.o
obj-$(CONFIG_X86_32_SMP)	+= smpcommon.o
obj-$(CONFIG_X86_64_SMP)	+= tsc_sync.o smpcommon.o
=======
obj-$(CONFIG_SMP)		+= smp.o
obj-$(CONFIG_SMP)		+= smpboot.o tsc_sync.o ipi.o
obj-$(CONFIG_SMP)		+= setup_percpu.o
obj-$(CONFIG_X86_64_SMP)	+= tsc_sync.o
>>>>>>> 7032e869
obj-$(CONFIG_X86_TRAMPOLINE)	+= trampoline_$(BITS).o
obj-$(CONFIG_X86_MPPARSE)	+= mpparse.o
obj-$(CONFIG_X86_LOCAL_APIC)	+= apic.o nmi.o ipi.o
obj-$(CONFIG_X86_IO_APIC)	+= io_apic.o
obj-$(CONFIG_X86_REBOOTFIXUPS)	+= reboot_fixups_32.o
obj-$(CONFIG_DYNAMIC_FTRACE)	+= ftrace.o
obj-$(CONFIG_FUNCTION_GRAPH_TRACER)	+= ftrace.o
obj-$(CONFIG_KEXEC)		+= machine_kexec_$(BITS).o
obj-$(CONFIG_KEXEC)		+= relocate_kernel_$(BITS).o crash.o
obj-$(CONFIG_CRASH_DUMP)	+= crash_dump_$(BITS).o
obj-$(CONFIG_X86_BIGSMP)	+= bigsmp_32.o
obj-$(CONFIG_X86_NUMAQ)		+= numaq_32.o
obj-$(CONFIG_X86_ES7000)	+= es7000_32.o
obj-$(CONFIG_X86_SUMMIT)	+= summit_32.o
obj-y				+= vsmp_64.o
obj-$(CONFIG_KPROBES)		+= kprobes.o
obj-$(CONFIG_MODULES)		+= module_$(BITS).o
obj-$(CONFIG_EFI) 		+= efi.o efi_$(BITS).o efi_stub_$(BITS).o
obj-$(CONFIG_DOUBLEFAULT) 	+= doublefault_32.o
obj-$(CONFIG_KGDB)		+= kgdb.o
obj-$(CONFIG_VM86)		+= vm86_32.o
obj-$(CONFIG_EARLY_PRINTK)	+= early_printk.o

obj-$(CONFIG_HPET_TIMER) 	+= hpet.o

obj-$(CONFIG_K8_NB)		+= k8.o
obj-$(CONFIG_MGEODE_LX)		+= geode_32.o mfgpt_32.o
obj-$(CONFIG_DEBUG_RODATA_TEST)	+= test_rodata.o
obj-$(CONFIG_DEBUG_NX_TEST)	+= test_nx.o

obj-$(CONFIG_VMI)		+= vmi_32.o vmiclock_32.o
obj-$(CONFIG_KVM_GUEST)		+= kvm.o
obj-$(CONFIG_KVM_CLOCK)		+= kvmclock.o
obj-$(CONFIG_PARAVIRT)		+= paravirt.o paravirt_patch_$(BITS).o paravirt-spinlocks.o
obj-$(CONFIG_PARAVIRT_CLOCK)	+= pvclock.o

obj-$(CONFIG_PCSPKR_PLATFORM)	+= pcspeaker.o

obj-$(CONFIG_SCx200)		+= scx200.o
scx200-y			+= scx200_32.o

obj-$(CONFIG_OLPC)		+= olpc.o

microcode-y				:= microcode_core.o
microcode-$(CONFIG_MICROCODE_INTEL)	+= microcode_intel.o
microcode-$(CONFIG_MICROCODE_AMD)	+= microcode_amd.o
obj-$(CONFIG_MICROCODE)			+= microcode.o

obj-$(CONFIG_X86_CHECK_BIOS_CORRUPTION) += check.o

obj-$(CONFIG_SWIOTLB)			+= pci-swiotlb_64.o # NB rename without _64

###
# 64 bit specific files
ifeq ($(CONFIG_X86_64),y)
        obj-y				+= genapic_64.o genapic_flat_64.o
        obj-y				+= genx2apic_cluster.o
        obj-y				+= genx2apic_phys.o
	obj-$(CONFIG_X86_UV)		+= genx2apic_uv_x.o tlb_uv.o
	obj-$(CONFIG_X86_UV)		+= bios_uv.o uv_irq.o uv_sysfs.o
        obj-$(CONFIG_X86_PM_TIMER)	+= pmtimer_64.o
        obj-$(CONFIG_AUDIT)		+= audit_64.o

        obj-$(CONFIG_GART_IOMMU)	+= pci-gart_64.o aperture_64.o
        obj-$(CONFIG_CALGARY_IOMMU)	+= pci-calgary_64.o tce_64.o
        obj-$(CONFIG_AMD_IOMMU)		+= amd_iommu_init.o amd_iommu.o

        obj-$(CONFIG_PCI_MMCONFIG)	+= mmconf-fam10h_64.o
endif<|MERGE_RESOLUTION|>--- conflicted
+++ resolved
@@ -57,17 +57,10 @@
 obj-$(CONFIG_PCI)		+= early-quirks.o
 apm-y				:= apm_32.o
 obj-$(CONFIG_APM)		+= apm.o
-<<<<<<< HEAD
-obj-$(CONFIG_X86_SMP)		+= smp.o
-obj-$(CONFIG_X86_SMP)		+= smpboot.o tsc_sync.o ipi.o
-obj-$(CONFIG_X86_32_SMP)	+= smpcommon.o
-obj-$(CONFIG_X86_64_SMP)	+= tsc_sync.o smpcommon.o
-=======
 obj-$(CONFIG_SMP)		+= smp.o
 obj-$(CONFIG_SMP)		+= smpboot.o tsc_sync.o ipi.o
 obj-$(CONFIG_SMP)		+= setup_percpu.o
 obj-$(CONFIG_X86_64_SMP)	+= tsc_sync.o
->>>>>>> 7032e869
 obj-$(CONFIG_X86_TRAMPOLINE)	+= trampoline_$(BITS).o
 obj-$(CONFIG_X86_MPPARSE)	+= mpparse.o
 obj-$(CONFIG_X86_LOCAL_APIC)	+= apic.o nmi.o ipi.o
