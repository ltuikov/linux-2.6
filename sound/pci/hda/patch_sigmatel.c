--- conflicted
+++ resolved
@@ -36,12 +36,7 @@
 #include "hda_patch.h"
 #include "hda_beep.h"
 
-<<<<<<< HEAD
-=======
-#define NUM_CONTROL_ALLOC	32
-
 #define STAC_VREF_EVENT		0x00
->>>>>>> c39555d6
 #define STAC_INSERT_EVENT	0x10
 #define STAC_PWR_EVENT		0x20
 #define STAC_HP_EVENT		0x30
